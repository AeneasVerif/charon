#![feature(rustc_private)]

use assert_cmd::prelude::{CommandCargoExt, OutputAssertExt};
use itertools::Itertools;
use std::{error::Error, fs::File, io::BufReader, process::Command};

use charon_lib::{
    export::CrateData,
    logger,
    meta::InlineAttr,
    names::{Name, PathElem},
    types::TypeDecl,
    values::ScalarValue,
};

fn translate(code: impl std::fmt::Display) -> Result<CrateData, Box<dyn Error>> {
    // Initialize the logger
    logger::initialize_logger();

    // Write the code to a temporary file.
    use std::io::Write;
    let tmp_dir = tempfile::TempDir::new()?;
    let input_path = tmp_dir.path().join("test_crate.rs");
    {
        let mut tmp_file = File::create(&input_path)?;
        write!(tmp_file, "{}", code)?;
        drop(tmp_file);
    }

    // Call charon
    let output_path = tmp_dir.path().join("test_crate.llbc");
    Command::cargo_bin("charon")?
        .arg("--no-cargo")
        .arg("--input")
        .arg(input_path)
        .arg("--dest-file")
        .arg(&output_path)
        .assert()
        .try_success()?;

    // Extract the computed crate data.
    let crate_data: CrateData = {
        let file = File::open(output_path)?;
        let reader = BufReader::new(file);
        serde_json::from_reader(reader)?
    };

    Ok(crate_data)
}

/// `Name` is a complex datastructure; to inspect it we serialize it a little bit.
fn repr_name(n: &Name) -> String {
    n.name
        .iter()
        .map(|path_elem| match path_elem {
            PathElem::Ident(i, _) => i,
            PathElem::Impl(_) => "<impl>",
        })
        .join("::")
}

#[test]
fn type_decl() -> Result<(), Box<dyn Error>> {
    let crate_data = translate(
        "
        struct Struct;
        fn main() {}
        ",
    )?;
    assert_eq!(repr_name(&crate_data.types[0].name), "test_crate::Struct");
    Ok(())
}

#[test]
fn attributes() -> Result<(), Box<dyn Error>> {
    // Use the `clippy::` prefix because it's ignored by rustc.
    let crate_data = translate(
        r#"
        #[clippy::foo]
        #[clippy::foo(arg)]
        #[clippy::foo = "arg"]
        struct Struct;

        #[non_exhaustive]
        enum Enum {}

        #[clippy::foo]
        trait Trait {}

        #[clippy::foo]
        impl Trait for Struct {}

        #[clippy::foo]
        const FOO: () = ();

        #[clippy::foo]
        static BAR: () = ();

        #[inline(never)]
        fn main() {}
        "#,
    )?;
    assert_eq!(
        crate_data.types[0].item_meta.attributes,
        vec!["clippy::foo", "clippy::foo(arg)", "clippy::foo = \"arg\""]
    );
    assert_eq!(
        crate_data.types[1].item_meta.attributes,
        vec!["non_exhaustive"]
    );
    assert_eq!(
        crate_data.trait_decls[0].item_meta.attributes,
        vec!["clippy::foo"]
    );
    assert_eq!(
        crate_data.trait_impls[0].item_meta.attributes,
        vec!["clippy::foo"]
    );
    assert_eq!(
        crate_data.globals[0].item_meta.attributes,
        vec!["clippy::foo"]
    );
    assert_eq!(
        crate_data.globals[1].item_meta.attributes,
        vec!["clippy::foo"]
    );
    assert_eq!(
        crate_data.functions[0].item_meta.attributes,
        vec!["inline(never)"]
    );
    assert_eq!(
        crate_data.functions[0].item_meta.inline,
        Some(InlineAttr::Never)
    );
    Ok(())
}

#[test]
fn visibility() -> Result<(), Box<dyn Error>> {
    let crate_data = translate(
        r#"
        pub struct Pub;
        struct Priv;

        mod private {
            pub struct PubInPriv;
        }
        "#,
    )?;
    assert_eq!(repr_name(&crate_data.types[0].name), "test_crate::Pub");
    assert!(crate_data.types[0].item_meta.public);
    assert_eq!(repr_name(&crate_data.types[1].name), "test_crate::Priv");
    assert!(!crate_data.types[1].item_meta.public);
    // Note how we think `PubInPriv` is public. It kind of is but there is no path to it. This is
    // probably fine.
    assert_eq!(
        repr_name(&crate_data.types[2].name),
        "test_crate::private::PubInPriv"
    );
    assert!(crate_data.types[2].item_meta.public);
    Ok(())
}

#[test]
<<<<<<< HEAD
fn rename_attribute() -> Result<(), Box<dyn Error>> {
    let crate_data = translate(
        r#"
        #![feature(register_tool)]
        #![register_tool(charon)]
        #![register_tool(aeneas)]
        
        #[charon::rename("BoolTest")]
        pub trait BoolTrait {
            // Required method
            #[charon::rename("getTest")]
            fn get_bool(&self) -> bool;

            // Provided method
            #[charon::rename("retTest")]
            fn ret_true(&self) -> bool {
                true
            }
        }

        #[charon::rename("BoolImpl")]
        impl BoolTrait for bool {
            fn get_bool(&self) -> bool {
                *self
            }
        }

        #[charon::rename("BoolFn")]
        #[clippy::foo]
        fn test_bool_trait<T>(x: bool) -> bool {
            x.get_bool() && x.ret_true()
        }

        #[charon::rename("TypeTest")]
        type Test = i32;

/*      #[charon::rename("VariantsTest")]
        enum SimpleEnum {
            #[charon::rename("Variant1")]
            FirstVariant,
            SecondVariant,
            ThirdVariant,
        } */

        #[charon::rename("StructTest")]
        struct Foo {
            #[charon::rename("FieldTest")]
            field1: u32,
        }

        #[charon::rename("Const_Test")]
        const C: u32 = 100 + 10 + 1;

        #[aeneas::rename("Type-Aeneas36")]
        type Test2 = u32;
        "#,
    )?;

    assert_eq!(crate_data.trait_decls[0].item_meta.rename, Some("BoolTest".to_string())
    );

    assert_eq!(crate_data.trait_impls[0].item_meta.rename, Some("BoolImpl".to_string())
    );

    /* assert_eq!(crate_data.functions[0].item_meta.rename, Some("BoolFn".to_string())
    ); */
    // TODO : attributes on functions do not work ?
    assert!(crate_data.functions[3].item_meta.rename.is_some()
    );

    assert_eq!(crate_data.types[0].item_meta.rename, Some("TypeTest".to_string())
    );

    assert_eq!(crate_data.types[1].item_meta.rename, Some("StructTest".to_string())
    );

    assert_eq!(crate_data.globals[0].item_meta.rename, Some("Const_Test".to_string())
    );

    assert_eq!(crate_data.types[2].item_meta.rename, Some("Type-Aeneas36".to_string())
    );

/*     let fieldvec = crate_data.types[0].kind.as_struct();
    /* let fieldid = fieldvec.next_id(); */
    let field = fieldvec.get(0.into());
    /* assert_eq!(field.unwrap().item_meta.rename, Some("FieldTest".to_string())); */
    assert!(field.unwrap().item_meta.attributes.is_empty()); */
=======
fn discriminants() -> Result<(), Box<dyn Error>> {
    let crate_data = translate(
        r#"
        enum Foo {
            Variant1,
            Variant2,
        }
        #[repr(u32)]
        enum Bar {
            Variant1 = 3,
            Variant2 = 42,
        }
        "#,
    )?;
    fn get_enum_discriminants(ty: &TypeDecl) -> Vec<ScalarValue> {
        ty.kind.as_enum().iter().map(|v| v.discriminant).collect()
    }
    assert_eq!(
        get_enum_discriminants(&crate_data.types[0]),
        vec![ScalarValue::Isize(0), ScalarValue::Isize(1)]
    );
    assert_eq!(
        get_enum_discriminants(&crate_data.types[1]),
        vec![ScalarValue::U32(3), ScalarValue::U32(42)]
    );
>>>>>>> 9a640ad8
    Ok(())
}<|MERGE_RESOLUTION|>--- conflicted
+++ resolved
@@ -162,7 +162,35 @@
 }
 
 #[test]
-<<<<<<< HEAD
+fn discriminants() -> Result<(), Box<dyn Error>> {
+    let crate_data = translate(
+        r#"
+        enum Foo {
+            Variant1,
+            Variant2,
+        }
+        #[repr(u32)]
+        enum Bar {
+            Variant1 = 3,
+            Variant2 = 42,
+        }
+        "#,
+    )?;
+    fn get_enum_discriminants(ty: &TypeDecl) -> Vec<ScalarValue> {
+        ty.kind.as_enum().iter().map(|v| v.discriminant).collect()
+    }
+    assert_eq!(
+        get_enum_discriminants(&crate_data.types[0]),
+        vec![ScalarValue::Isize(0), ScalarValue::Isize(1)]
+    );
+    assert_eq!(
+        get_enum_discriminants(&crate_data.types[1]),
+        vec![ScalarValue::U32(3), ScalarValue::U32(42)]
+    );
+    Ok(())
+}
+
+#[test]
 fn rename_attribute() -> Result<(), Box<dyn Error>> {
     let crate_data = translate(
         r#"
@@ -250,32 +278,5 @@
     let field = fieldvec.get(0.into());
     /* assert_eq!(field.unwrap().item_meta.rename, Some("FieldTest".to_string())); */
     assert!(field.unwrap().item_meta.attributes.is_empty()); */
-=======
-fn discriminants() -> Result<(), Box<dyn Error>> {
-    let crate_data = translate(
-        r#"
-        enum Foo {
-            Variant1,
-            Variant2,
-        }
-        #[repr(u32)]
-        enum Bar {
-            Variant1 = 3,
-            Variant2 = 42,
-        }
-        "#,
-    )?;
-    fn get_enum_discriminants(ty: &TypeDecl) -> Vec<ScalarValue> {
-        ty.kind.as_enum().iter().map(|v| v.discriminant).collect()
-    }
-    assert_eq!(
-        get_enum_discriminants(&crate_data.types[0]),
-        vec![ScalarValue::Isize(0), ScalarValue::Isize(1)]
-    );
-    assert_eq!(
-        get_enum_discriminants(&crate_data.types[1]),
-        vec![ScalarValue::U32(3), ScalarValue::U32(42)]
-    );
->>>>>>> 9a640ad8
     Ok(())
 }