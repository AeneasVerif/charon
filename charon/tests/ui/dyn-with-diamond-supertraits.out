# Final LLBC before serialization:

// Full name: core::marker::MetaSized
#[lang_item("meta_sized")]
pub trait MetaSized<Self>

struct core::marker::MetaSized::{vtable} {
  size: usize,
  align: usize,
  drop: fn(*mut (dyn exists<_dyn> [@TraitClause0_2]: MetaSized<_dyn> + _dyn : '_)),
}

// Full name: core::marker::Sized
#[lang_item("sized")]
pub trait Sized<Self>
{
    parent_clause0 : [@TraitClause0]: MetaSized<Self>
    non-dyn-compatible
}

// Full name: core::ops::arith::Add
#[lang_item("add")]
pub trait Add<Self, Rhs>
{
    parent_clause0 : [@TraitClause0]: MetaSized<Self>
    parent_clause1 : [@TraitClause1]: Sized<Rhs>
    parent_clause2 : [@TraitClause2]: Sized<Self::Output>
    type Output
    fn add = core::ops::arith::Add::add<Self, Rhs>[Self]
    vtable: core::ops::arith::Add::{vtable}<Rhs, Self::Output>
}

// Full name: core::ops::arith::{impl Add<i32> for &'a (i32)}::add
pub fn {impl Add<i32> for &'a (i32)}::add<'a>(@1: &'a (i32), @2: i32) -> i32

// Full name: core::ops::arith::{impl Add<i32> for &'a (i32)}
impl<'a> Add<i32> for &'a (i32) {
    parent_clause0 = MetaSized<&'_ (i32)>
    parent_clause1 = Sized<i32>
    parent_clause2 = Sized<i32>
    type Output = i32
    fn add = {impl Add<i32> for &'a (i32)}::add<'a>
    vtable: {impl Add<i32> for &'a (i32)}::{vtable}<'a>
}

#[lang_item("add")]
pub fn core::ops::arith::Add::add<Self, Rhs>(@1: Self, @2: Rhs) -> @TraitClause0::Output
where
    [@TraitClause0]: Add<Self, Rhs>,

// Full name: core::ops::drop::Drop
#[lang_item("drop")]
pub trait Drop<Self>
{
    parent_clause0 : [@TraitClause0]: MetaSized<Self>
    fn drop<'_0_1> = drop<'_0_1, Self>[Self]
    fn drop_in_place = drop_in_place<Self>
    vtable: core::ops::drop::Drop::{vtable}
}

// Full name: core::ops::drop::Drop::drop_in_place
fn drop_in_place<Self>(@1: *mut Self)

// Full name: core::ops::drop::Drop::drop
pub fn drop<'_0, Self>(@1: &'_0 mut (Self))
where
    [@TraitClause0]: Drop<Self>,

fn UNIT_METADATA()
{
    let @0: (); // return

    @0 := ()
    return
}

const UNIT_METADATA: () = @Fun0()

struct test_crate::Super::{vtable}<T> {
  size: usize,
  align: usize,
  drop: fn(*mut (dyn exists<_dyn> [@TraitClause0_2]: Super<_dyn, T> + _dyn : '_)),
  method_super_method: fn<'_0_1>(&'_0_1 ((dyn exists<_dyn> [@TraitClause0_2]: Super<_dyn, T> + _dyn : '_)), T) -> i32,
  super_trait_0: &'static (core::marker::MetaSized::{vtable}),
}

// Full name: test_crate::Super
trait Super<Self, T>
{
    parent_clause0 : [@TraitClause0]: MetaSized<Self>
    parent_clause1 : [@TraitClause1]: Sized<T>
    fn super_method<'_0_1> = test_crate::Super::super_method<'_0_1, Self, T>[Self]
    vtable: test_crate::Super::{vtable}<T>
}

fn test_crate::Super::super_method<'_0, Self, T>(@1: &'_0 (Self), @2: T) -> i32
where
    [@TraitClause0]: Super<Self, T>,

struct test_crate::Internal::{vtable}<Ty0> {
  size: usize,
  align: usize,
  drop: fn(*mut (dyn exists<_dyn> [@TraitClause0_2]: Internal<_dyn> + _dyn : '_ + @TraitClause0_2::Internal = Ty0)),
  method_internal_method: fn<'_0_1>(&'_0_1 ((dyn exists<_dyn> [@TraitClause0_2]: Internal<_dyn> + _dyn : '_ + @TraitClause0_2::Internal = Ty0))) -> Ty0,
  super_trait_0: &'static (core::marker::MetaSized::{vtable}),
}

// Full name: test_crate::Internal
trait Internal<Self>
{
    parent_clause0 : [@TraitClause0]: MetaSized<Self>
    parent_clause1 : [@TraitClause1]: Sized<Self::Internal>
    type Internal
    fn internal_method<'_0_1> = test_crate::Internal::internal_method<'_0_1, Self>[Self]
    vtable: test_crate::Internal::{vtable}<Self::Internal>
}

fn test_crate::Internal::internal_method<'_0, Self>(@1: &'_0 (Self)) -> @TraitClause0::Internal
where
    [@TraitClause0]: Internal<Self>,

struct test_crate::Left::{vtable}<Ty0, Ty1> {
  size: usize,
  align: usize,
  drop: fn(*mut (dyn exists<_dyn> [@TraitClause0_2]: Left<_dyn> + _dyn : '_ + @TraitClause0_2::parent_clause1::Internal = Ty0 + @TraitClause0_2::Left = Ty1)),
  method_left_method: fn<'_0_1>(&'_0_1 ((dyn exists<_dyn> [@TraitClause0_2]: Left<_dyn> + _dyn : '_ + @TraitClause0_2::parent_clause1::Internal = Ty0 + @TraitClause0_2::Left = Ty1))) -> Ty1,
  super_trait_0: &'static (core::marker::MetaSized::{vtable}),
  super_trait_1: &'static (test_crate::Internal::{vtable}<Ty0>),
}

// Full name: test_crate::Left
trait Left<Self>
{
    parent_clause0 : [@TraitClause0]: MetaSized<Self>
    parent_clause1 : [@TraitClause1]: Internal<Self>
    parent_clause2 : [@TraitClause2]: Sized<Self::Left>
    type Left
    fn left_method<'_0_1> = test_crate::Left::left_method<'_0_1, Self>[Self]
    vtable: test_crate::Left::{vtable}<Self::Left, Self::parent_clause1::Internal>
}

fn test_crate::Left::left_method<'_0, Self>(@1: &'_0 (Self)) -> @TraitClause0::Left
where
    [@TraitClause0]: Left<Self>,

struct test_crate::Right::{vtable}<T, Ty0, Ty1> {
  size: usize,
  align: usize,
  drop: fn(*mut (dyn exists<_dyn> [@TraitClause0_2]: Right<_dyn, T> + _dyn : '_ + @TraitClause0_2::parent_clause1::Internal = Ty0 + @TraitClause0_2::Right = Ty1)),
  method_right_method: fn<'_0_1>(&'_0_1 ((dyn exists<_dyn> [@TraitClause0_2]: Right<_dyn, T> + _dyn : '_ + @TraitClause0_2::parent_clause1::Internal = Ty0 + @TraitClause0_2::Right = Ty1))) -> Ty1,
  super_trait_0: &'static (core::marker::MetaSized::{vtable}),
  super_trait_1: &'static (test_crate::Internal::{vtable}<Ty0>),
  super_trait_2: &'static (test_crate::Super::{vtable}<T>),
}

// Full name: test_crate::Right
trait Right<Self, T>
{
    parent_clause0 : [@TraitClause0]: MetaSized<Self>
    parent_clause1 : [@TraitClause1]: Internal<Self>
    parent_clause2 : [@TraitClause2]: Super<Self, T>
    parent_clause3 : [@TraitClause3]: Sized<T>
    parent_clause4 : [@TraitClause4]: Sized<Self::Right>
    type Right
    fn right_method<'_0_1> = test_crate::Right::right_method<'_0_1, Self, T>[Self]
    vtable: test_crate::Right::{vtable}<T, Self::Right, Self::parent_clause1::Internal>
}

fn test_crate::Right::right_method<'_0, Self, T>(@1: &'_0 (Self)) -> @TraitClause0::Right
where
    [@TraitClause0]: Right<Self, T>,

struct test_crate::Join::{vtable}<T, Ty0, Ty1, Ty2, Ty3> {
  size: usize,
  align: usize,
  drop: fn(*mut (dyn exists<_dyn> [@TraitClause0_2]: Join<_dyn, T> + _dyn : '_ + @TraitClause0_2::parent_clause1::parent_clause1::Internal = Ty0 + @TraitClause0_2::parent_clause1::parent_clause1::Internal = Ty1 + @TraitClause0_2::parent_clause2::Right = Ty2 + @TraitClause0_2::parent_clause1::Left = Ty3)),
  method_join_method: fn<'_0_1>(&'_0_1 ((dyn exists<_dyn> [@TraitClause0_2]: Join<_dyn, T> + _dyn : '_ + @TraitClause0_2::parent_clause1::parent_clause1::Internal = Ty0 + @TraitClause0_2::parent_clause1::parent_clause1::Internal = Ty1 + @TraitClause0_2::parent_clause2::Right = Ty2 + @TraitClause0_2::parent_clause1::Left = Ty3))) -> (Ty3, Ty2),
  super_trait_0: &'static (core::marker::MetaSized::{vtable}),
  super_trait_1: &'static (test_crate::Left::{vtable}<Ty3, Ty1>),
  super_trait_2: &'static (test_crate::Right::{vtable}<T, Ty2, Ty1>),
}

// Full name: test_crate::Join
trait Join<Self, T>
{
    parent_clause0 : [@TraitClause0]: MetaSized<Self>
    parent_clause1 : [@TraitClause1]: Left<Self>
    parent_clause2 : [@TraitClause2]: Right<Self, T>
    parent_clause3 : [@TraitClause3]: Sized<T>
    fn join_method<'_0_1> = test_crate::Join::join_method<'_0_1, Self, T>[Self]
    vtable: test_crate::Join::{vtable}<T, Self::parent_clause1::Left, Self::parent_clause1::parent_clause1::Internal, Self::parent_clause2::Right, Self::parent_clause1::parent_clause1::Internal>
}

fn test_crate::Join::join_method<'_0, Self, T>(@1: &'_0 (Self)) -> (@TraitClause0::parent_clause1::Left, @TraitClause0::parent_clause2::Right)
where
    [@TraitClause0]: Join<Self, T>,

// Full name: test_crate::{impl Super<i32> for i32}::super_method
fn {impl Super<i32> for i32}::super_method<'_0>(@1: &'_0 (i32), @2: i32) -> i32
{
    let @0: i32; // return
    let self@1: &'_ (i32); // arg #1
    let arg@2: i32; // arg #2
    let @3: &'_ (i32); // anonymous local
    let @4: i32; // anonymous local

    storage_live(@3)
    @3 := copy (self@1)
    storage_live(@4)
    @4 := copy (arg@2)
    @0 := {impl Add<i32> for &'a (i32)}::add<'_>(move (@3), move (@4))
    storage_dead(@4)
    storage_dead(@3)
    return
}

// Full name: test_crate::{impl Super<i32> for i32}::super_method::{vtable_method}
fn {impl Super<i32> for i32}::super_method::{vtable_method}<'_0>(@1: &'_0 ((dyn exists<_dyn> [@TraitClause0_1]: Super<_dyn, i32> + _dyn : '_)), @2: i32) -> i32
{
    let @0: i32; // return
    let @1: &'_0 ((dyn exists<_dyn> [@TraitClause0_1]: Super<_dyn, i32> + _dyn : '_)); // arg #1
    let @2: i32; // arg #2
    let @3: &'_0 (i32); // anonymous local

    storage_live(@3)
    @3 := concretize<&'_0 ((dyn exists<_dyn> [@TraitClause0_1]: Super<_dyn, i32> + _dyn : '_)), &'_0 (i32)>(move (@1))
    @0 := {impl Super<i32> for i32}::super_method<'_0>(move (@3), move (@2))
    return
}

// Full name: test_crate::{impl Super<i32> for i32}::{vtable}
fn {impl Super<i32> for i32}::{vtable}() -> test_crate::Super::{vtable}<i32>
{
    let ret@0: test_crate::Super::{vtable}<i32>; // return
    let size@1: usize; // local
    let align@2: usize; // local

    storage_live(size@1)
    size@1 := size_of<i32>
    storage_live(align@2)
    align@2 := align_of<i32>
    ret@0 := test_crate::Super::{vtable} { size: move (size@1), align: move (align@2), drop: const (Drop<i32>::drop_in_place), method_super_method: const ({impl Super<i32> for i32}::super_method::{vtable_method}<'_>), super_trait_0: const (Opaque(missing supertrait vtable)) }
    return
}

// Full name: test_crate::{impl Super<i32> for i32}::{vtable}
static {impl Super<i32> for i32}::{vtable}: test_crate::Super::{vtable}<i32> = {impl Super<i32> for i32}::{vtable}()

// Full name: test_crate::{impl Super<i32> for i32}
impl Super<i32> for i32 {
    parent_clause0 = MetaSized<i32>
    parent_clause1 = Sized<i32>
    fn super_method<'_0_1> = {impl Super<i32> for i32}::super_method<'_0_1>
    vtable: {impl Super<i32> for i32}::{vtable}
}

// Full name: test_crate::{impl Internal for i32}::internal_method
fn {impl Internal for i32}::internal_method<'_0>(@1: &'_0 (i32)) -> i32
{
    let @0: i32; // return
    let self@1: &'_ (i32); // arg #1
    let @2: i32; // anonymous local
    let @3: i32; // anonymous local

    storage_live(@3)
    storage_live(@2)
    @2 := copy (*(self@1))
    @3 := copy (@2) panic.+ const (1 : i32)
    @0 := move (@3)
    storage_dead(@2)
    return
}

// Full name: test_crate::{impl Internal for i32}::internal_method::{vtable_method}
fn {impl Internal for i32}::internal_method::{vtable_method}<'_0>(@1: &'_0 ((dyn exists<_dyn> [@TraitClause0_1]: Internal<_dyn> + _dyn : '_ + @TraitClause0_1::Internal = i32))) -> i32
{
    let @0: i32; // return
    let @1: &'_0 ((dyn exists<_dyn> [@TraitClause0_1]: Internal<_dyn> + _dyn : '_ + @TraitClause0_1::Internal = i32)); // arg #1
    let @2: &'_0 (i32); // anonymous local

    storage_live(@2)
    @2 := concretize<&'_0 ((dyn exists<_dyn> [@TraitClause0_1]: Internal<_dyn> + _dyn : '_ + @TraitClause0_1::Internal = i32)), &'_0 (i32)>(move (@1))
    @0 := {impl Internal for i32}::internal_method<'_0>(move (@2))
    return
}

// Full name: test_crate::{impl Internal for i32}::{vtable}
fn {impl Internal for i32}::{vtable}() -> test_crate::Internal::{vtable}<i32>
{
    let ret@0: test_crate::Internal::{vtable}<i32>; // return
    let size@1: usize; // local
    let align@2: usize; // local

    storage_live(size@1)
    size@1 := size_of<i32>
    storage_live(align@2)
    align@2 := align_of<i32>
    ret@0 := test_crate::Internal::{vtable} { size: move (size@1), align: move (align@2), drop: const (Drop<i32>::drop_in_place), method_internal_method: const ({impl Internal for i32}::internal_method::{vtable_method}<'_>), super_trait_0: const (Opaque(missing supertrait vtable)) }
    return
}

// Full name: test_crate::{impl Internal for i32}::{vtable}
static {impl Internal for i32}::{vtable}: test_crate::Internal::{vtable}<i32> = {impl Internal for i32}::{vtable}()

// Full name: test_crate::{impl Internal for i32}
impl Internal for i32 {
    parent_clause0 = MetaSized<i32>
    parent_clause1 = Sized<i32>
    type Internal = i32
    fn internal_method<'_0_1> = {impl Internal for i32}::internal_method<'_0_1>
    vtable: {impl Internal for i32}::{vtable}
}

// Full name: test_crate::{impl Left for i32}::left_method
fn {impl Left for i32}::left_method<'_0>(@1: &'_0 (i32)) -> i32
{
    let @0: i32; // return
    let self@1: &'_ (i32); // arg #1
    let @2: i32; // anonymous local
    let @3: i32; // anonymous local

    storage_live(@3)
    storage_live(@2)
    @2 := copy (*(self@1))
    @3 := copy (@2) panic.+ const (2 : i32)
    @0 := move (@3)
    storage_dead(@2)
    return
}

// Full name: test_crate::{impl Left for i32}::left_method::{vtable_method}
fn {impl Left for i32}::left_method::{vtable_method}<'_0>(@1: &'_0 ((dyn exists<_dyn> [@TraitClause0_1]: Left<_dyn> + _dyn : '_ + @TraitClause0_1::parent_clause1::Internal = i32 + @TraitClause0_1::Left = i32))) -> i32
{
    let @0: i32; // return
    let @1: &'_0 ((dyn exists<_dyn> [@TraitClause0_1]: Left<_dyn> + _dyn : '_ + @TraitClause0_1::parent_clause1::Internal = i32 + @TraitClause0_1::Left = i32)); // arg #1
    let @2: &'_0 (i32); // anonymous local

    storage_live(@2)
    @2 := concretize<&'_0 ((dyn exists<_dyn> [@TraitClause0_1]: Left<_dyn> + _dyn : '_ + @TraitClause0_1::parent_clause1::Internal = i32 + @TraitClause0_1::Left = i32)), &'_0 (i32)>(move (@1))
    @0 := {impl Left for i32}::left_method<'_0>(move (@2))
    return
}

// Full name: test_crate::{impl Left for i32}::{vtable}
fn {impl Left for i32}::{vtable}() -> test_crate::Left::{vtable}<i32, i32>
{
    let ret@0: test_crate::Left::{vtable}<i32, i32>; // return
    let size@1: usize; // local
    let align@2: usize; // local
    let @3: (); // anonymous local
    let @4: &'static (test_crate::Internal::{vtable}<i32>); // anonymous local

    storage_live(size@1)
    size@1 := size_of<i32>
    storage_live(align@2)
    align@2 := align_of<i32>
    storage_live(@3)
    @3 := ()
    storage_live(@4)
    @4 := &{impl Internal for i32}::{vtable}
    ret@0 := test_crate::Left::{vtable} { size: move (size@1), align: move (align@2), drop: const (Drop<i32>::drop_in_place), method_left_method: const ({impl Left for i32}::left_method::{vtable_method}<'_>), super_trait_0: const (Opaque(missing supertrait vtable)), super_trait_1: move (@4) }
    return
}

// Full name: test_crate::{impl Left for i32}::{vtable}
static {impl Left for i32}::{vtable}: test_crate::Left::{vtable}<i32, i32> = {impl Left for i32}::{vtable}()

// Full name: test_crate::{impl Left for i32}
impl Left for i32 {
    parent_clause0 = MetaSized<i32>
    parent_clause1 = {impl Internal for i32}
    parent_clause2 = Sized<i32>
    type Left = i32
    fn left_method<'_0_1> = {impl Left for i32}::left_method<'_0_1>
    vtable: {impl Left for i32}::{vtable}
}

// Full name: test_crate::{impl Right<i32> for i32}::right_method
fn {impl Right<i32> for i32}::right_method<'_0>(@1: &'_0 (i32)) -> i32
{
    let @0: i32; // return
    let self@1: &'_ (i32); // arg #1
    let @2: i32; // anonymous local
    let @3: i32; // anonymous local
    let @4: i32; // anonymous local
    let @5: i32; // anonymous local
    let @6: i32; // anonymous local
    let @7: &'_ (i32); // anonymous local
    let @8: i32; // anonymous local
    let @9: i32; // anonymous local
    let @10: &'_ (i32); // anonymous local
    let @11: i32; // anonymous local

    storage_live(@5)
    storage_live(@8)
    storage_live(@11)
    storage_live(@2)
    storage_live(@3)
    storage_live(@4)
    @4 := copy (*(self@1))
    @5 := copy (@4) panic.+ const (3 : i32)
    @3 := move (@5)
    storage_dead(@4)
    storage_live(@6)
    storage_live(@7)
    @7 := &*(self@1)
    @6 := {impl Internal for i32}::internal_method<'_>(move (@7))
    storage_dead(@7)
    @8 := copy (@3) panic.+ copy (@6)
    @2 := move (@8)
    storage_dead(@6)
    storage_dead(@3)
    storage_live(@9)
    storage_live(@10)
    @10 := &*(self@1)
    @9 := {impl Super<i32> for i32}::super_method<'_>(move (@10), const (10 : i32))
    storage_dead(@10)
    @11 := copy (@2) panic.+ copy (@9)
    @0 := move (@11)
    storage_dead(@9)
    storage_dead(@2)
    return
}

// Full name: test_crate::{impl Right<i32> for i32}::right_method::{vtable_method}
fn {impl Right<i32> for i32}::right_method::{vtable_method}<'_0>(@1: &'_0 ((dyn exists<_dyn> [@TraitClause0_1]: Right<_dyn, i32> + _dyn : '_ + @TraitClause0_1::parent_clause1::Internal = i32 + @TraitClause0_1::Right = i32))) -> i32
{
    let @0: i32; // return
    let @1: &'_0 ((dyn exists<_dyn> [@TraitClause0_1]: Right<_dyn, i32> + _dyn : '_ + @TraitClause0_1::parent_clause1::Internal = i32 + @TraitClause0_1::Right = i32)); // arg #1
    let @2: &'_0 (i32); // anonymous local

    storage_live(@2)
    @2 := concretize<&'_0 ((dyn exists<_dyn> [@TraitClause0_1]: Right<_dyn, i32> + _dyn : '_ + @TraitClause0_1::parent_clause1::Internal = i32 + @TraitClause0_1::Right = i32)), &'_0 (i32)>(move (@1))
    @0 := {impl Right<i32> for i32}::right_method<'_0>(move (@2))
    return
}

// Full name: test_crate::{impl Right<i32> for i32}::{vtable}
fn {impl Right<i32> for i32}::{vtable}() -> test_crate::Right::{vtable}<i32, i32, i32>
{
    let ret@0: test_crate::Right::{vtable}<i32, i32, i32>; // return
    let size@1: usize; // local
    let align@2: usize; // local
    let @3: (); // anonymous local
    let @4: &'static (test_crate::Internal::{vtable}<i32>); // anonymous local
    let @5: (); // anonymous local
    let @6: &'static (test_crate::Super::{vtable}<i32>); // anonymous local

    storage_live(size@1)
    size@1 := size_of<i32>
    storage_live(align@2)
    align@2 := align_of<i32>
    storage_live(@3)
    @3 := ()
    storage_live(@4)
    @4 := &{impl Internal for i32}::{vtable}
    storage_live(@5)
    @5 := ()
    storage_live(@6)
    @6 := &{impl Super<i32> for i32}::{vtable}
    ret@0 := test_crate::Right::{vtable} { size: move (size@1), align: move (align@2), drop: const (Drop<i32>::drop_in_place), method_right_method: const ({impl Right<i32> for i32}::right_method::{vtable_method}<'_>), super_trait_0: const (Opaque(missing supertrait vtable)), super_trait_1: move (@4), super_trait_2: move (@6) }
    return
}

// Full name: test_crate::{impl Right<i32> for i32}::{vtable}
static {impl Right<i32> for i32}::{vtable}: test_crate::Right::{vtable}<i32, i32, i32> = {impl Right<i32> for i32}::{vtable}()

// Full name: test_crate::{impl Right<i32> for i32}
impl Right<i32> for i32 {
    parent_clause0 = MetaSized<i32>
    parent_clause1 = {impl Internal for i32}
    parent_clause2 = {impl Super<i32> for i32}
    parent_clause3 = Sized<i32>
    parent_clause4 = Sized<i32>
    type Right = i32
    fn right_method<'_0_1> = {impl Right<i32> for i32}::right_method<'_0_1>
    vtable: {impl Right<i32> for i32}::{vtable}
}

// Full name: test_crate::{impl Join<i32> for i32}::join_method
fn {impl Join<i32> for i32}::join_method<'_0>(@1: &'_0 (i32)) -> (i32, i32)
{
    let @0: (i32, i32); // return
    let self@1: &'_ (i32); // arg #1
    let @2: i32; // anonymous local
    let @3: &'_ (i32); // anonymous local
    let @4: i32; // anonymous local
    let @5: &'_ (i32); // anonymous local

    storage_live(@2)
    storage_live(@3)
    @3 := &*(self@1)
    @2 := {impl Left for i32}::left_method<'_>(move (@3))
    storage_dead(@3)
    storage_live(@4)
    storage_live(@5)
    @5 := &*(self@1)
    @4 := {impl Right<i32> for i32}::right_method<'_>(move (@5))
    storage_dead(@5)
    @0 := (move (@2), move (@4))
    storage_dead(@4)
    storage_dead(@2)
    return
}

// Full name: test_crate::{impl Join<i32> for i32}::join_method::{vtable_method}
fn {impl Join<i32> for i32}::join_method::{vtable_method}<'_0>(@1: &'_0 ((dyn exists<_dyn> [@TraitClause0_1]: Join<_dyn, i32> + _dyn : '_ + @TraitClause0_1::parent_clause1::parent_clause1::Internal = i32 + @TraitClause0_1::parent_clause1::parent_clause1::Internal = i32 + @TraitClause0_1::parent_clause2::Right = i32 + @TraitClause0_1::parent_clause1::Left = i32))) -> (i32, i32)
{
    let @0: (i32, i32); // return
    let @1: &'_0 ((dyn exists<_dyn> [@TraitClause0_1]: Join<_dyn, i32> + _dyn : '_ + @TraitClause0_1::parent_clause1::parent_clause1::Internal = i32 + @TraitClause0_1::parent_clause1::parent_clause1::Internal = i32 + @TraitClause0_1::parent_clause2::Right = i32 + @TraitClause0_1::parent_clause1::Left = i32)); // arg #1
    let @2: &'_0 (i32); // anonymous local

    storage_live(@2)
    @2 := concretize<&'_0 ((dyn exists<_dyn> [@TraitClause0_1]: Join<_dyn, i32> + _dyn : '_ + @TraitClause0_1::parent_clause1::parent_clause1::Internal = i32 + @TraitClause0_1::parent_clause1::parent_clause1::Internal = i32 + @TraitClause0_1::parent_clause2::Right = i32 + @TraitClause0_1::parent_clause1::Left = i32)), &'_0 (i32)>(move (@1))
    @0 := {impl Join<i32> for i32}::join_method<'_0>(move (@2))
    return
}

// Full name: test_crate::{impl Join<i32> for i32}::{vtable}
fn {impl Join<i32> for i32}::{vtable}() -> test_crate::Join::{vtable}<i32, i32, i32, i32, i32>
{
    let ret@0: test_crate::Join::{vtable}<i32, i32, i32, i32, i32>; // return
<<<<<<< HEAD
    let @1: (); // anonymous local
    let @2: &'static (core::marker::MetaSized::{vtable}); // anonymous local
=======
    let size@1: usize; // local
    let align@2: usize; // local
>>>>>>> ad084893
    let @3: (); // anonymous local
    let @4: &'static (test_crate::Left::{vtable}<i32, i32>); // anonymous local
    let @5: (); // anonymous local
    let @6: &'static (test_crate::Right::{vtable}<i32, i32, i32>); // anonymous local

<<<<<<< HEAD
    storage_live(@1)
    @1 := ()
    storage_live(@2)
    @2 := &core::marker::MetaSized::{vtable}
=======
    storage_live(size@1)
    size@1 := size_of<i32>
    storage_live(align@2)
    align@2 := align_of<i32>
>>>>>>> ad084893
    storage_live(@3)
    @3 := ()
    storage_live(@4)
    @4 := &{impl Left for i32}::{vtable}
    storage_live(@5)
    @5 := ()
    storage_live(@6)
    @6 := &{impl Right<i32> for i32}::{vtable}
<<<<<<< HEAD
    ret@0 := test_crate::Join::{vtable} { size: const (Opaque(unknown size)), align: const (Opaque(unknown align)), drop: const (Opaque(unknown drop)), method_join_method: const ({vtable_method}<'_>), super_trait_0: move (@2), super_trait_1: move (@4), super_trait_2: move (@6) }
=======
    ret@0 := test_crate::Join::{vtable} { size: move (size@1), align: move (align@2), drop: const (Drop<i32>::drop_in_place), method_join_method: const ({impl Join<i32> for i32}::join_method::{vtable_method}<'_>), super_trait_0: const (Opaque(missing supertrait vtable)), super_trait_1: move (@4), super_trait_2: move (@6) }
>>>>>>> ad084893
    return
}

// Full name: test_crate::{impl Join<i32> for i32}::{vtable}
static {impl Join<i32> for i32}::{vtable}: test_crate::Join::{vtable}<i32, i32, i32, i32, i32> = {impl Join<i32> for i32}::{vtable}()

// Full name: test_crate::{impl Join<i32> for i32}
impl Join<i32> for i32 {
    parent_clause0 = MetaSized<i32>
    parent_clause1 = {impl Left for i32}
    parent_clause2 = {impl Right<i32> for i32}
    parent_clause3 = Sized<i32>
    fn join_method<'_0_1> = {impl Join<i32> for i32}::join_method<'_0_1>
    vtable: {impl Join<i32> for i32}::{vtable}
}

// Full name: test_crate::main
fn main()
{
    let @0: (); // return
    let v@1: &'_ ((dyn exists<_dyn> [@TraitClause0_1]: Join<_dyn, i32> + _dyn : '_ + @TraitClause0_1::parent_clause1::parent_clause1::Internal = i32 + @TraitClause0_1::parent_clause2::Right = i32 + @TraitClause0_1::parent_clause1::Left = i32)); // local
    let @2: &'_ (i32); // anonymous local
    let @3: &'_ (i32); // anonymous local
    let @4: i32; // anonymous local
    let @5: (i32, i32); // anonymous local
    let @6: &'_ ((dyn exists<_dyn> [@TraitClause0_1]: Join<_dyn, i32> + _dyn : '_ + @TraitClause0_1::parent_clause1::parent_clause1::Internal = i32 + @TraitClause0_1::parent_clause2::Right = i32 + @TraitClause0_1::parent_clause1::Left = i32)); // anonymous local

    @0 := ()
    storage_live(v@1)
    storage_live(@2)
    storage_live(@3)
    storage_live(@4)
    @4 := const (97 : i32)
    @3 := &@4
    @2 := &*(@3)
    v@1 := unsize_cast<&'_ (i32), &'_ ((dyn exists<_dyn> [@TraitClause0_1]: Join<_dyn, i32> + _dyn : '_ + @TraitClause0_1::parent_clause1::parent_clause1::Internal = i32 + @TraitClause0_1::parent_clause2::Right = i32 + @TraitClause0_1::parent_clause1::Left = i32)), {impl Join<i32> for i32}>(move (@2))
    storage_dead(@2)
    storage_dead(@3)
    storage_live(@5)
    storage_live(@6)
    @6 := &*(v@1) with_metadata(copy (v@1.metadata))
    @5 := (move (*(@6.metadata)).method_join_method)(move (@6))
    storage_dead(@6)
    storage_dead(@5)
    @0 := ()
    storage_dead(@4)
    storage_dead(v@1)
    return
}


<|MERGE_RESOLUTION|>--- conflicted
+++ resolved
@@ -520,29 +520,17 @@
 fn {impl Join<i32> for i32}::{vtable}() -> test_crate::Join::{vtable}<i32, i32, i32, i32, i32>
 {
     let ret@0: test_crate::Join::{vtable}<i32, i32, i32, i32, i32>; // return
-<<<<<<< HEAD
-    let @1: (); // anonymous local
-    let @2: &'static (core::marker::MetaSized::{vtable}); // anonymous local
-=======
     let size@1: usize; // local
     let align@2: usize; // local
->>>>>>> ad084893
     let @3: (); // anonymous local
     let @4: &'static (test_crate::Left::{vtable}<i32, i32>); // anonymous local
     let @5: (); // anonymous local
     let @6: &'static (test_crate::Right::{vtable}<i32, i32, i32>); // anonymous local
 
-<<<<<<< HEAD
-    storage_live(@1)
-    @1 := ()
-    storage_live(@2)
-    @2 := &core::marker::MetaSized::{vtable}
-=======
     storage_live(size@1)
     size@1 := size_of<i32>
     storage_live(align@2)
     align@2 := align_of<i32>
->>>>>>> ad084893
     storage_live(@3)
     @3 := ()
     storage_live(@4)
@@ -551,11 +539,7 @@
     @5 := ()
     storage_live(@6)
     @6 := &{impl Right<i32> for i32}::{vtable}
-<<<<<<< HEAD
-    ret@0 := test_crate::Join::{vtable} { size: const (Opaque(unknown size)), align: const (Opaque(unknown align)), drop: const (Opaque(unknown drop)), method_join_method: const ({vtable_method}<'_>), super_trait_0: move (@2), super_trait_1: move (@4), super_trait_2: move (@6) }
-=======
     ret@0 := test_crate::Join::{vtable} { size: move (size@1), align: move (align@2), drop: const (Drop<i32>::drop_in_place), method_join_method: const ({impl Join<i32> for i32}::join_method::{vtable_method}<'_>), super_trait_0: const (Opaque(missing supertrait vtable)), super_trait_1: move (@4), super_trait_2: move (@6) }
->>>>>>> ad084893
     return
 }
 
