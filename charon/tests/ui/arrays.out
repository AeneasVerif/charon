# Final LLBC before serialization:

enum test_crate::AB =
|  A()
|  B()


fn test_crate::incr<'_0>(@1: &'_0 mut (u32))
{
    let @0: (); // return
    let x@1: &'_ mut (u32); // arg #1
    let @2: (); // anonymous local

    *(x@1) := copy (*(x@1)) + const (1 : u32)
    @2 := ()
    @0 := move (@2)
    @0 := ()
    return
}

fn test_crate::array_to_shared_slice_<'_0, T>(@1: &'_0 (Array<T, 32 : usize>)) -> &'_0 (Slice<T>)
{
    let @0: &'_ (Slice<T>); // return
    let s@1: &'_ (Array<T, 32 : usize>); // arg #1
    let @2: &'_ (Array<T, 32 : usize>); // anonymous local

    @2 := &*(s@1)
    @0 := @ArrayToSliceShared<'_, T, 32 : usize>(move (@2))
    drop @2
    return
}

fn test_crate::array_to_mut_slice_<'_0, T>(@1: &'_0 mut (Array<T, 32 : usize>)) -> &'_0 mut (Slice<T>)
{
    let @0: &'_ mut (Slice<T>); // return
    let s@1: &'_ mut (Array<T, 32 : usize>); // arg #1
    let @2: &'_ mut (Slice<T>); // anonymous local
    let @3: &'_ mut (Array<T, 32 : usize>); // anonymous local

    @3 := &mut *(s@1)
    @2 := @ArrayToSliceMut<'_, T, 32 : usize>(move (@3))
    drop @3
    @0 := &mut *(@2)
    drop @2
    return
}

fn core::slice::{Slice<T>}::len<'_0, T>(@1: &'_0 (Slice<T>)) -> usize

fn test_crate::array_len<T>(@1: Array<T, 32 : usize>) -> usize
{
    let @0: usize; // return
    let s@1: Array<T, 32 : usize>; // arg #1
    let @2: &'_ (Slice<T>); // anonymous local
    let @3: &'_ (Array<T, 32 : usize>); // anonymous local

    @3 := &s@1
    @2 := @ArrayToSliceShared<'_, T, 32 : usize>(move (@3))
    drop @3
    @0 := core::slice::{Slice<T>}::len<T>(move (@2))
    drop @2
    drop s@1
    return
}

fn test_crate::shared_array_len<'_0, T>(@1: &'_0 (Array<T, 32 : usize>)) -> usize
{
    let @0: usize; // return
    let s@1: &'_ (Array<T, 32 : usize>); // arg #1
    let @2: &'_ (Slice<T>); // anonymous local
    let @3: &'_ (Array<T, 32 : usize>); // anonymous local

    @3 := &*(s@1)
    @2 := @ArrayToSliceShared<'_, T, 32 : usize>(move (@3))
    drop @3
    @0 := core::slice::{Slice<T>}::len<T>(move (@2))
    drop @2
    return
}

fn test_crate::shared_slice_len<'_0, T>(@1: &'_0 (Slice<T>)) -> usize
{
    let @0: usize; // return
    let s@1: &'_ (Slice<T>); // arg #1
    let @2: &'_ (Slice<T>); // anonymous local

    @2 := &*(s@1)
    @0 := core::slice::{Slice<T>}::len<T>(move (@2))
    drop @2
    return
}

fn test_crate::index_array_shared<'_0, T>(@1: &'_0 (Array<T, 32 : usize>), @2: usize) -> &'_0 (T)
{
    let @0: &'_ (T); // return
    let s@1: &'_ (Array<T, 32 : usize>); // arg #1
    let i@2: usize; // arg #2
    let @3: &'_ (T); // anonymous local
    let @4: usize; // anonymous local
    let @5: &'_ (Array<T, 32 : usize>); // anonymous local
    let @6: &'_ (T); // anonymous local

    @4 := copy (i@2)
    @5 := &*(s@1)
    @6 := @ArrayIndexShared<'_, T, 32 : usize>(move (@5), copy (@4))
    @3 := &*(@6)
    @0 := &*(@3)
    drop @4
    drop @3
    return
}

fn test_crate::index_array_u32(@1: Array<u32, 32 : usize>, @2: usize) -> u32
{
    let @0: u32; // return
    let s@1: Array<u32, 32 : usize>; // arg #1
    let i@2: usize; // arg #2
    let @3: usize; // anonymous local
    let @4: &'_ (Array<u32, 32 : usize>); // anonymous local
    let @5: &'_ (u32); // anonymous local

    @3 := copy (i@2)
    @4 := &s@1
    @5 := @ArrayIndexShared<'_, u32, 32 : usize>(move (@4), copy (@3))
    @0 := copy (*(@5))
    drop @3
    return
}

fn test_crate::index_array_copy<'_0>(@1: &'_0 (Array<u32, 32 : usize>)) -> u32
{
    let @0: u32; // return
    let x@1: &'_ (Array<u32, 32 : usize>); // arg #1
    let @2: usize; // anonymous local
    let @3: &'_ (Array<u32, 32 : usize>); // anonymous local
    let @4: &'_ (u32); // anonymous local

    @2 := const (0 : usize)
    @3 := &*(x@1)
    @4 := @ArrayIndexShared<'_, u32, 32 : usize>(move (@3), copy (@2))
    @0 := copy (*(@4))
    drop @2
    return
}

fn test_crate::index_mut_array<'_0, T>(@1: &'_0 mut (Array<T, 32 : usize>), @2: usize) -> &'_0 mut (T)
{
    let @0: &'_ mut (T); // return
    let s@1: &'_ mut (Array<T, 32 : usize>); // arg #1
    let i@2: usize; // arg #2
    let @3: &'_ mut (T); // anonymous local
    let @4: &'_ mut (T); // anonymous local
    let @5: usize; // anonymous local
    let @6: &'_ mut (Array<T, 32 : usize>); // anonymous local
    let @7: &'_ mut (T); // anonymous local

    @5 := copy (i@2)
    @6 := &mut *(s@1)
    @7 := @ArrayIndexMut<'_, T, 32 : usize>(move (@6), copy (@5))
    @4 := &mut *(@7)
    @3 := &mut *(@4)
    @0 := &mut *(@3)
    drop @5
    drop @4
    drop @3
    return
}

fn test_crate::index_slice<'_0, T>(@1: &'_0 (Slice<T>), @2: usize) -> &'_0 (T)
{
    let @0: &'_ (T); // return
    let s@1: &'_ (Slice<T>); // arg #1
    let i@2: usize; // arg #2
    let @3: &'_ (T); // anonymous local
    let @4: usize; // anonymous local
    let @5: &'_ (Slice<T>); // anonymous local
    let @6: &'_ (T); // anonymous local

    @4 := copy (i@2)
    @5 := &*(s@1)
    @6 := @SliceIndexShared<'_, T>(move (@5), copy (@4))
    @3 := &*(@6)
    @0 := &*(@3)
    drop @4
    drop @3
    return
}

fn test_crate::index_mut_slice<'_0, T>(@1: &'_0 mut (Slice<T>), @2: usize) -> &'_0 mut (T)
{
    let @0: &'_ mut (T); // return
    let s@1: &'_ mut (Slice<T>); // arg #1
    let i@2: usize; // arg #2
    let @3: &'_ mut (T); // anonymous local
    let @4: &'_ mut (T); // anonymous local
    let @5: usize; // anonymous local
    let @6: &'_ mut (Slice<T>); // anonymous local
    let @7: &'_ mut (T); // anonymous local

    @5 := copy (i@2)
    @6 := &mut *(s@1)
    @7 := @SliceIndexMut<'_, T>(move (@6), copy (@5))
    @4 := &mut *(@7)
    @3 := &mut *(@4)
    @0 := &mut *(@3)
    drop @5
    drop @4
    drop @3
    return
}

struct core::ops::range::Range<Idx> =
{
  start: Idx,
  end: Idx
}

trait core::slice::index::private_slice_index::Sealed<Self>

enum core::option::Option<T> =
|  None()
|  Some(T)


trait core::slice::index::SliceIndex<Self, T>
{
    parent_clause_0 : [@TraitClause0]: core::slice::index::private_slice_index::Sealed<Self>
    type Output
    fn get : core::slice::index::SliceIndex::get
    fn get_mut : core::slice::index::SliceIndex::get_mut
    fn get_unchecked : core::slice::index::SliceIndex::get_unchecked
    fn get_unchecked_mut : core::slice::index::SliceIndex::get_unchecked_mut
    fn index : core::slice::index::SliceIndex::index
    fn index_mut : core::slice::index::SliceIndex::index_mut
}

fn core::slice::index::{impl core::ops::index::Index<I> for Slice<T>}::index<'_0, T, I>(@1: &'_0 (Slice<T>), @2: I) -> &'_0 (@TraitClause0::Output)
where
    // Inherited clauses:
    [@TraitClause0]: core::slice::index::SliceIndex<I, Slice<T>>,

impl core::slice::index::private_slice_index::{impl core::slice::index::private_slice_index::Sealed for core::ops::range::Range<usize>#1} : core::slice::index::private_slice_index::Sealed<core::ops::range::Range<usize>>

fn core::slice::index::{impl core::slice::index::SliceIndex<Slice<T>> for core::ops::range::Range<usize>#4}::get<'_0, T>(@1: core::ops::range::Range<usize>, @2: &'_0 (Slice<T>)) -> core::option::Option<&'_0 (Slice<T>)>

fn core::slice::index::{impl core::slice::index::SliceIndex<Slice<T>> for core::ops::range::Range<usize>#4}::get_mut<'_0, T>(@1: core::ops::range::Range<usize>, @2: &'_0 mut (Slice<T>)) -> core::option::Option<&'_0 mut (Slice<T>)>

unsafe fn core::slice::index::{impl core::slice::index::SliceIndex<Slice<T>> for core::ops::range::Range<usize>#4}::get_unchecked<T>(@1: core::ops::range::Range<usize>, @2: *mut Slice<T>) -> *mut Slice<T>

unsafe fn core::slice::index::{impl core::slice::index::SliceIndex<Slice<T>> for core::ops::range::Range<usize>#4}::get_unchecked_mut<T>(@1: core::ops::range::Range<usize>, @2: *const Slice<T>) -> *const Slice<T>

fn core::slice::index::{impl core::slice::index::SliceIndex<Slice<T>> for core::ops::range::Range<usize>#4}::index<'_0, T>(@1: core::ops::range::Range<usize>, @2: &'_0 (Slice<T>)) -> &'_0 (Slice<T>)

fn core::slice::index::{impl core::slice::index::SliceIndex<Slice<T>> for core::ops::range::Range<usize>#4}::index_mut<'_0, T>(@1: core::ops::range::Range<usize>, @2: &'_0 mut (Slice<T>)) -> &'_0 mut (Slice<T>)

impl<T> core::slice::index::{impl core::slice::index::SliceIndex<Slice<T>> for core::ops::range::Range<usize>#4}<T> : core::slice::index::SliceIndex<core::ops::range::Range<usize>, Slice<T>>
{
    parent_clause0 = core::slice::index::private_slice_index::{impl core::slice::index::private_slice_index::Sealed for core::ops::range::Range<usize>#1}
    type Output = Slice<T> with []
    fn get = core::slice::index::{impl core::slice::index::SliceIndex<Slice<T>> for core::ops::range::Range<usize>#4}::get
    fn get_mut = core::slice::index::{impl core::slice::index::SliceIndex<Slice<T>> for core::ops::range::Range<usize>#4}::get_mut
    fn get_unchecked = core::slice::index::{impl core::slice::index::SliceIndex<Slice<T>> for core::ops::range::Range<usize>#4}::get_unchecked
    fn get_unchecked_mut = core::slice::index::{impl core::slice::index::SliceIndex<Slice<T>> for core::ops::range::Range<usize>#4}::get_unchecked_mut
    fn index = core::slice::index::{impl core::slice::index::SliceIndex<Slice<T>> for core::ops::range::Range<usize>#4}::index
    fn index_mut = core::slice::index::{impl core::slice::index::SliceIndex<Slice<T>> for core::ops::range::Range<usize>#4}::index_mut
}

fn test_crate::slice_subslice_shared_<'_0>(@1: &'_0 (Slice<u32>), @2: usize, @3: usize) -> &'_0 (Slice<u32>)
{
    let @0: &'_ (Slice<u32>); // return
    let x@1: &'_ (Slice<u32>); // arg #1
    let y@2: usize; // arg #2
    let z@3: usize; // arg #3
    let @4: &'_ (Slice<u32>); // anonymous local
    let @5: &'_ (Slice<u32>); // anonymous local
    let @6: &'_ (Slice<u32>); // anonymous local
    let @7: core::ops::range::Range<usize>; // anonymous local
    let @8: usize; // anonymous local
    let @9: usize; // anonymous local

    @6 := &*(x@1)
    @8 := copy (y@2)
    @9 := copy (z@3)
    @7 := core::ops::range::Range { start: move (@8), end: move (@9) }
    drop @9
    drop @8
    @5 := core::slice::index::{impl core::ops::index::Index<I> for Slice<T>}::index<u32, core::ops::range::Range<usize>>[core::slice::index::{impl core::slice::index::SliceIndex<Slice<T>> for core::ops::range::Range<usize>#4}<u32>](move (@6), move (@7))
    drop @7
    drop @6
    @4 := &*(@5)
    @0 := &*(@4)
    drop @5
    drop @4
    return
}

fn core::slice::index::{impl core::ops::index::IndexMut<I> for Slice<T>#1}::index_mut<'_0, T, I>(@1: &'_0 mut (Slice<T>), @2: I) -> &'_0 mut (@TraitClause0::Output)
where
    // Inherited clauses:
    [@TraitClause0]: core::slice::index::SliceIndex<I, Slice<T>>,

fn test_crate::slice_subslice_mut_<'_0>(@1: &'_0 mut (Slice<u32>), @2: usize, @3: usize) -> &'_0 mut (Slice<u32>)
{
    let @0: &'_ mut (Slice<u32>); // return
    let x@1: &'_ mut (Slice<u32>); // arg #1
    let y@2: usize; // arg #2
    let z@3: usize; // arg #3
    let @4: &'_ mut (Slice<u32>); // anonymous local
    let @5: &'_ mut (Slice<u32>); // anonymous local
    let @6: &'_ mut (Slice<u32>); // anonymous local
    let @7: &'_ mut (Slice<u32>); // anonymous local
    let @8: core::ops::range::Range<usize>; // anonymous local
    let @9: usize; // anonymous local
    let @10: usize; // anonymous local

    @7 := &mut *(x@1)
    @9 := copy (y@2)
    @10 := copy (z@3)
    @8 := core::ops::range::Range { start: move (@9), end: move (@10) }
    drop @10
    drop @9
    @6 := core::slice::index::{impl core::ops::index::IndexMut<I> for Slice<T>#1}::index_mut<u32, core::ops::range::Range<usize>>[core::slice::index::{impl core::slice::index::SliceIndex<Slice<T>> for core::ops::range::Range<usize>#4}<u32>](move (@7), move (@8))
    drop @8
    drop @7
    @5 := &mut *(@6)
    @4 := &mut *(@5)
    @0 := &mut *(@4)
    drop @6
    drop @5
    drop @4
    return
}

fn test_crate::array_to_slice_shared_<'_0>(@1: &'_0 (Array<u32, 32 : usize>)) -> &'_0 (Slice<u32>)
{
    let @0: &'_ (Slice<u32>); // return
    let x@1: &'_ (Array<u32, 32 : usize>); // arg #1
    let @2: &'_ (Array<u32, 32 : usize>); // anonymous local

    @2 := &*(x@1)
    @0 := @ArrayToSliceShared<'_, u32, 32 : usize>(move (@2))
    drop @2
    return
}

fn test_crate::array_to_slice_mut_<'_0>(@1: &'_0 mut (Array<u32, 32 : usize>)) -> &'_0 mut (Slice<u32>)
{
    let @0: &'_ mut (Slice<u32>); // return
    let x@1: &'_ mut (Array<u32, 32 : usize>); // arg #1
    let @2: &'_ mut (Slice<u32>); // anonymous local
    let @3: &'_ mut (Array<u32, 32 : usize>); // anonymous local

    @3 := &mut *(x@1)
    @2 := @ArrayToSliceMut<'_, u32, 32 : usize>(move (@3))
    drop @3
    @0 := &mut *(@2)
    drop @2
    return
}

trait core::ops::index::Index<Self, Idx>
{
    type Output
    fn index : core::ops::index::Index::index
}

fn core::array::{impl core::ops::index::Index<I> for Array<T, const N : usize>#15}::index<'_0, T, I, const N : usize>(@1: &'_0 (Array<T, const N : usize>), @2: I) -> &'_0 (core::array::{impl core::ops::index::Index<I> for Array<T, const N : usize>#15}<T, I, const N : usize>[@TraitClause0]::Output)
where
    // Inherited clauses:
    [@TraitClause0]: core::ops::index::Index<Slice<T>, I>,

impl<T, I> core::slice::index::{impl core::ops::index::Index<I> for Slice<T>}<T, I> : core::ops::index::Index<Slice<T>, I>
where
    [@TraitClause0]: core::slice::index::SliceIndex<I, Slice<T>>,
{
    type Output = @TraitClause0::Output with []
    fn index = core::slice::index::{impl core::ops::index::Index<I> for Slice<T>}::index
}

fn test_crate::array_subslice_shared_<'_0>(@1: &'_0 (Array<u32, 32 : usize>), @2: usize, @3: usize) -> &'_0 (Slice<u32>)
{
    let @0: &'_ (Slice<u32>); // return
    let x@1: &'_ (Array<u32, 32 : usize>); // arg #1
    let y@2: usize; // arg #2
    let z@3: usize; // arg #3
    let @4: &'_ (Slice<u32>); // anonymous local
    let @5: &'_ (Slice<u32>); // anonymous local
    let @6: &'_ (Array<u32, 32 : usize>); // anonymous local
    let @7: core::ops::range::Range<usize>; // anonymous local
    let @8: usize; // anonymous local
    let @9: usize; // anonymous local

    @6 := &*(x@1)
    @8 := copy (y@2)
    @9 := copy (z@3)
    @7 := core::ops::range::Range { start: move (@8), end: move (@9) }
    drop @9
    drop @8
    @5 := core::array::{impl core::ops::index::Index<I> for Array<T, const N : usize>#15}::index<u32, core::ops::range::Range<usize>, 32 : usize>[core::slice::index::{impl core::ops::index::Index<I> for Slice<T>}<u32, core::ops::range::Range<usize>>[core::slice::index::{impl core::slice::index::SliceIndex<Slice<T>> for core::ops::range::Range<usize>#4}<u32>]](move (@6), move (@7))
    drop @7
    drop @6
    @4 := &*(@5)
    @0 := &*(@4)
    drop @5
    drop @4
    return
}

trait core::ops::index::IndexMut<Self, Idx>
{
    parent_clause_0 : [@TraitClause0]: core::ops::index::Index<Self, Idx>
    fn index_mut : core::ops::index::IndexMut::index_mut
}

impl<T, I, const N : usize> core::array::{impl core::ops::index::Index<I> for Array<T, const N : usize>#15}<T, I, const N : usize> : core::ops::index::Index<Array<T, const N : usize>, I>
where
    [@TraitClause0]: core::ops::index::Index<Slice<T>, I>,
{
    type Output = @TraitClause0::Output with []
    fn index = core::array::{impl core::ops::index::Index<I> for Array<T, const N : usize>#15}::index
}

fn core::array::{impl core::ops::index::IndexMut<I> for Array<T, const N : usize>#16}::index_mut<'_0, T, I, const N : usize>(@1: &'_0 mut (Array<T, const N : usize>), @2: I) -> &'_0 mut (core::array::{impl core::ops::index::Index<I> for Array<T, const N : usize>#15}<T, I, const N : usize>[(parents(@TraitClause0)::[@TraitClause0])]::Output)
where
    // Inherited clauses:
    [@TraitClause0]: core::ops::index::IndexMut<Slice<T>, I>,

impl<T, I> core::slice::index::{impl core::ops::index::IndexMut<I> for Slice<T>#1}<T, I> : core::ops::index::IndexMut<Slice<T>, I>
where
    [@TraitClause0]: core::slice::index::SliceIndex<I, Slice<T>>,
{
    parent_clause0 = core::slice::index::{impl core::ops::index::Index<I> for Slice<T>}<T, I>[@TraitClause0]
    fn index_mut = core::slice::index::{impl core::ops::index::IndexMut<I> for Slice<T>#1}::index_mut
}

fn test_crate::array_subslice_mut_<'_0>(@1: &'_0 mut (Array<u32, 32 : usize>), @2: usize, @3: usize) -> &'_0 mut (Slice<u32>)
{
    let @0: &'_ mut (Slice<u32>); // return
    let x@1: &'_ mut (Array<u32, 32 : usize>); // arg #1
    let y@2: usize; // arg #2
    let z@3: usize; // arg #3
    let @4: &'_ mut (Slice<u32>); // anonymous local
    let @5: &'_ mut (Slice<u32>); // anonymous local
    let @6: &'_ mut (Slice<u32>); // anonymous local
    let @7: &'_ mut (Array<u32, 32 : usize>); // anonymous local
    let @8: core::ops::range::Range<usize>; // anonymous local
    let @9: usize; // anonymous local
    let @10: usize; // anonymous local

    @7 := &mut *(x@1)
    @9 := copy (y@2)
    @10 := copy (z@3)
    @8 := core::ops::range::Range { start: move (@9), end: move (@10) }
    drop @10
    drop @9
    @6 := core::array::{impl core::ops::index::IndexMut<I> for Array<T, const N : usize>#16}::index_mut<u32, core::ops::range::Range<usize>, 32 : usize>[core::slice::index::{impl core::ops::index::IndexMut<I> for Slice<T>#1}<u32, core::ops::range::Range<usize>>[core::slice::index::{impl core::slice::index::SliceIndex<Slice<T>> for core::ops::range::Range<usize>#4}<u32>]](move (@7), move (@8))
    drop @8
    drop @7
    @5 := &mut *(@6)
    @4 := &mut *(@5)
    @0 := &mut *(@4)
    drop @6
    drop @5
    drop @4
    return
}

fn test_crate::index_slice_0<'_0, T>(@1: &'_0 (Slice<T>)) -> &'_0 (T)
{
    let @0: &'_ (T); // return
    let s@1: &'_ (Slice<T>); // arg #1
    let @2: &'_ (T); // anonymous local
    let @3: usize; // anonymous local
    let @4: &'_ (Slice<T>); // anonymous local
    let @5: &'_ (T); // anonymous local

    @3 := const (0 : usize)
    @4 := &*(s@1)
    @5 := @SliceIndexShared<'_, T>(move (@4), copy (@3))
    @2 := &*(@5)
    @0 := &*(@2)
    drop @3
    drop @2
    return
}

fn test_crate::index_array_0<'_0, T>(@1: &'_0 (Array<T, 32 : usize>)) -> &'_0 (T)
{
    let @0: &'_ (T); // return
    let s@1: &'_ (Array<T, 32 : usize>); // arg #1
    let @2: &'_ (T); // anonymous local
    let @3: usize; // anonymous local
    let @4: &'_ (Array<T, 32 : usize>); // anonymous local
    let @5: &'_ (T); // anonymous local

    @3 := const (0 : usize)
    @4 := &*(s@1)
    @5 := @ArrayIndexShared<'_, T, 32 : usize>(move (@4), copy (@3))
    @2 := &*(@5)
    @0 := &*(@2)
    drop @3
    drop @2
    return
}

fn test_crate::index_index_array(@1: Array<Array<u32, 32 : usize>, 32 : usize>, @2: usize, @3: usize) -> u32
{
    let @0: u32; // return
    let s@1: Array<Array<u32, 32 : usize>, 32 : usize>; // arg #1
    let i@2: usize; // arg #2
    let j@3: usize; // arg #3
    let @4: usize; // anonymous local
    let @5: usize; // anonymous local
    let @6: &'_ (Array<Array<u32, 32 : usize>, 32 : usize>); // anonymous local
    let @7: &'_ (Array<u32, 32 : usize>); // anonymous local
    let @8: &'_ (Array<u32, 32 : usize>); // anonymous local
    let @9: &'_ (u32); // anonymous local

    @4 := copy (i@2)
    @5 := copy (j@3)
    @6 := &s@1
    @7 := @ArrayIndexShared<'_, Array<u32, 32 : usize>, 32 : usize>(move (@6), copy (@4))
    @8 := &*(@7)
    @9 := @ArrayIndexShared<'_, u32, 32 : usize>(move (@8), copy (@5))
    @0 := copy (*(@9))
    drop @5
    drop @4
    return
}

fn test_crate::update_update_array(@1: Array<Array<u32, 32 : usize>, 32 : usize>, @2: usize, @3: usize)
{
    let @0: (); // return
    let s@1: Array<Array<u32, 32 : usize>, 32 : usize>; // arg #1
    let i@2: usize; // arg #2
    let j@3: usize; // arg #3
    let @4: usize; // anonymous local
    let @5: usize; // anonymous local
    let @6: (); // anonymous local
    let @7: &'_ mut (Array<Array<u32, 32 : usize>, 32 : usize>); // anonymous local
    let @8: &'_ mut (Array<u32, 32 : usize>); // anonymous local
    let @9: &'_ mut (Array<u32, 32 : usize>); // anonymous local
    let @10: &'_ mut (u32); // anonymous local

    @4 := copy (i@2)
    @5 := copy (j@3)
    @7 := &mut s@1
    @8 := @ArrayIndexMut<'_, Array<u32, 32 : usize>, 32 : usize>(move (@7), copy (@4))
    @9 := &mut *(@8)
    @10 := @ArrayIndexMut<'_, u32, 32 : usize>(move (@9), copy (@5))
    *(@10) := const (0 : u32)
    drop @5
    drop @4
    @6 := ()
    @0 := move (@6)
    @0 := ()
    return
}

fn test_crate::array_local_deep_copy<'_0>(@1: &'_0 (Array<u32, 32 : usize>))
{
    let @0: (); // return
    let x@1: &'_ (Array<u32, 32 : usize>); // arg #1
    let _y@2: Array<u32, 32 : usize>; // local
    let @3: (); // anonymous local

    _y@2 := copy (*(x@1))
    @fake_read(_y@2)
    @3 := ()
    @0 := move (@3)
    drop _y@2
    @0 := ()
    return
}

fn test_crate::take_array(@1: Array<u32, 2 : usize>)
{
    let @0: (); // return
    let @1: Array<u32, 2 : usize>; // arg #1
    let @2: (); // anonymous local

    @2 := ()
    @0 := move (@2)
    @0 := ()
    return
}

fn test_crate::take_array_borrow<'_0>(@1: &'_0 (Array<u32, 2 : usize>))
{
    let @0: (); // return
    let @1: &'_ (Array<u32, 2 : usize>); // arg #1
    let @2: (); // anonymous local

    @2 := ()
    @0 := move (@2)
    @0 := ()
    return
}

fn test_crate::take_slice<'_0>(@1: &'_0 (Slice<u32>))
{
    let @0: (); // return
    let @1: &'_ (Slice<u32>); // arg #1
    let @2: (); // anonymous local

    @2 := ()
    @0 := move (@2)
    @0 := ()
    return
}

fn test_crate::take_mut_slice<'_0>(@1: &'_0 mut (Slice<u32>))
{
    let @0: (); // return
    let @1: &'_ mut (Slice<u32>); // arg #1
    let @2: (); // anonymous local

    @2 := ()
    @0 := move (@2)
    @0 := ()
    return
}

fn test_crate::const_array() -> Array<u32, 2 : usize>
{
    let @0: Array<u32, 2 : usize>; // return

    @0 := [const (0 : u32), const (0 : u32); 2 : usize]
    return
}

fn test_crate::const_slice()
{
    let @0: (); // return
    let @1: &'_ (Slice<u32>); // anonymous local
    let @2: &'_ (Array<u32, 2 : usize>); // anonymous local
    let @3: &'_ (Array<u32, 2 : usize>); // anonymous local
    let @4: Array<u32, 2 : usize>; // anonymous local
    let @5: (); // anonymous local

    @4 := [const (0 : u32), const (0 : u32); 2 : usize]
    @3 := &@4
    @2 := &*(@3)
    @1 := @ArrayToSliceShared<'_, u32, 2 : usize>(move (@2))
    drop @2
    @fake_read(@1)
    drop @3
    drop @1
    @5 := ()
    @0 := move (@5)
    drop @4
    @0 := ()
    return
}

fn test_crate::take_all()
{
    let @0: (); // return
    let x@1: Array<u32, 2 : usize>; // local
    let @2: (); // anonymous local
    let @3: Array<u32, 2 : usize>; // anonymous local
    let @4: (); // anonymous local
    let @5: Array<u32, 2 : usize>; // anonymous local
    let @6: (); // anonymous local
    let @7: &'_ (Array<u32, 2 : usize>); // anonymous local
    let @8: &'_ (Array<u32, 2 : usize>); // anonymous local
    let @9: (); // anonymous local
    let @10: &'_ (Slice<u32>); // anonymous local
    let @11: &'_ (Array<u32, 2 : usize>); // anonymous local
    let @12: &'_ (Array<u32, 2 : usize>); // anonymous local
    let @13: (); // anonymous local
    let @14: &'_ mut (Slice<u32>); // anonymous local
    let @15: &'_ mut (Array<u32, 2 : usize>); // anonymous local
    let @16: &'_ mut (Array<u32, 2 : usize>); // anonymous local
    let @17: (); // anonymous local

    x@1 := [const (0 : u32), const (0 : u32); 2 : usize]
    @fake_read(x@1)
    @3 := copy (x@1)
    @2 := test_crate::take_array(move (@3))
    drop @3
    drop @2
    @5 := copy (x@1)
    @4 := test_crate::take_array(move (@5))
    drop @5
    drop @4
    @8 := &x@1
    @7 := &*(@8)
    @6 := test_crate::take_array_borrow(move (@7))
    drop @7
    drop @8
    drop @6
    @12 := &x@1
    @11 := &*(@12)
    @10 := @ArrayToSliceShared<'_, u32, 2 : usize>(move (@11))
    drop @11
    @9 := test_crate::take_slice(move (@10))
    drop @10
    drop @12
    drop @9
    @16 := &mut x@1
    @15 := &mut *(@16)
    @14 := @ArrayToSliceMut<'_, u32, 2 : usize>(move (@15))
    drop @15
    @13 := test_crate::take_mut_slice(move (@14))
    drop @14
    drop @16
    drop @13
    @17 := ()
    @0 := move (@17)
    drop x@1
    @0 := ()
    return
}

fn test_crate::index_array(@1: Array<u32, 2 : usize>) -> u32
{
    let @0: u32; // return
    let x@1: Array<u32, 2 : usize>; // arg #1
    let @2: usize; // anonymous local
    let @3: &'_ (Array<u32, 2 : usize>); // anonymous local
    let @4: &'_ (u32); // anonymous local

    @2 := const (0 : usize)
    @3 := &x@1
    @4 := @ArrayIndexShared<'_, u32, 2 : usize>(move (@3), copy (@2))
    @0 := copy (*(@4))
    drop @2
    return
}

fn test_crate::index_array_borrow<'_0>(@1: &'_0 (Array<u32, 2 : usize>)) -> u32
{
    let @0: u32; // return
    let x@1: &'_ (Array<u32, 2 : usize>); // arg #1
    let @2: usize; // anonymous local
    let @3: &'_ (Array<u32, 2 : usize>); // anonymous local
    let @4: &'_ (u32); // anonymous local

    @2 := const (0 : usize)
    @3 := &*(x@1)
    @4 := @ArrayIndexShared<'_, u32, 2 : usize>(move (@3), copy (@2))
    @0 := copy (*(@4))
    drop @2
    return
}

fn test_crate::index_slice_u32_0<'_0>(@1: &'_0 (Slice<u32>)) -> u32
{
    let @0: u32; // return
    let x@1: &'_ (Slice<u32>); // arg #1
    let @2: usize; // anonymous local
    let @3: &'_ (Slice<u32>); // anonymous local
    let @4: &'_ (u32); // anonymous local

    @2 := const (0 : usize)
    @3 := &*(x@1)
    @4 := @SliceIndexShared<'_, u32>(move (@3), copy (@2))
    @0 := copy (*(@4))
    drop @2
    return
}

fn test_crate::index_mut_slice_u32_0<'_0>(@1: &'_0 mut (Slice<u32>)) -> u32
{
    let @0: u32; // return
    let x@1: &'_ mut (Slice<u32>); // arg #1
    let @2: usize; // anonymous local
    let @3: &'_ (Slice<u32>); // anonymous local
    let @4: &'_ (u32); // anonymous local

    @2 := const (0 : usize)
    @3 := &*(x@1)
    @4 := @SliceIndexShared<'_, u32>(move (@3), copy (@2))
    @0 := copy (*(@4))
    drop @2
    return
}

fn test_crate::index_all() -> u32
{
    let @0: u32; // return
    let x@1: Array<u32, 2 : usize>; // local
    let @2: (); // anonymous local
    let @3: bool; // anonymous local
    let _y@4: Array<u32, 2 : usize>; // local
    let _z@5: Array<u32, 1 : usize>; // local
    let @6: u32; // anonymous local
    let @7: u32; // anonymous local
    let @8: u32; // anonymous local
    let @9: u32; // anonymous local
    let @10: Array<u32, 2 : usize>; // anonymous local
    let @11: u32; // anonymous local
    let @12: Array<u32, 2 : usize>; // anonymous local
    let @13: u32; // anonymous local
    let @14: &'_ (Array<u32, 2 : usize>); // anonymous local
    let @15: &'_ (Array<u32, 2 : usize>); // anonymous local
    let @16: u32; // anonymous local
    let @17: &'_ (Slice<u32>); // anonymous local
    let @18: &'_ (Array<u32, 2 : usize>); // anonymous local
    let @19: &'_ (Array<u32, 2 : usize>); // anonymous local
    let @20: u32; // anonymous local
    let @21: &'_ mut (Slice<u32>); // anonymous local
    let @22: &'_ mut (Array<u32, 2 : usize>); // anonymous local
    let @23: &'_ mut (Array<u32, 2 : usize>); // anonymous local
    let @24: (); // anonymous local
    let @25: (); // anonymous local

    x@1 := [const (0 : u32), const (0 : u32); 2 : usize]
    @fake_read(x@1)
    @3 := const (true)
    if move (@3) {
        _y@4 := [const (0 : u32), const (0 : u32); 2 : usize]
        @fake_read(_y@4)
        @24 := ()
        @2 := move (@24)
        drop _y@4
    }
    else {
        _z@5 := [const (0 : u32); 1 : usize]
        @fake_read(_z@5)
        @25 := ()
        @2 := move (@25)
        drop _z@5
    }
    drop @3
    drop @2
    @10 := copy (x@1)
    @9 := test_crate::index_array(move (@10))
    drop @10
    @12 := copy (x@1)
    @11 := test_crate::index_array(move (@12))
    drop @12
    @8 := move (@9) + move (@11)
    drop @11
    drop @9
    @15 := &x@1
    @14 := &*(@15)
    @13 := test_crate::index_array_borrow(move (@14))
    drop @14
    @7 := move (@8) + move (@13)
    drop @13
    drop @8
    @19 := &x@1
    @18 := &*(@19)
    @17 := @ArrayToSliceShared<'_, u32, 2 : usize>(move (@18))
    drop @18
    @16 := test_crate::index_slice_u32_0(move (@17))
    drop @17
    @6 := move (@7) + move (@16)
    drop @16
    drop @7
    @23 := &mut x@1
    @22 := &mut *(@23)
    @21 := @ArrayToSliceMut<'_, u32, 2 : usize>(move (@22))
    drop @22
    @20 := test_crate::index_mut_slice_u32_0(move (@21))
    drop @21
    @0 := move (@6) + move (@20)
    drop @20
    drop @6
    drop x@1
    drop @23
    drop @19
    drop @15
    return
}

fn test_crate::update_array(@1: Array<u32, 2 : usize>)
{
    let @0: (); // return
    let x@1: Array<u32, 2 : usize>; // arg #1
    let @2: usize; // anonymous local
    let @3: (); // anonymous local
    let @4: &'_ mut (Array<u32, 2 : usize>); // anonymous local
    let @5: &'_ mut (u32); // anonymous local

    @2 := const (0 : usize)
    @4 := &mut x@1
    @5 := @ArrayIndexMut<'_, u32, 2 : usize>(move (@4), copy (@2))
    *(@5) := const (1 : u32)
    @3 := ()
    @0 := move (@3)
    drop @2
    @0 := ()
    return
}

fn test_crate::update_array_mut_borrow<'_0>(@1: &'_0 mut (Array<u32, 2 : usize>))
{
    let @0: (); // return
    let x@1: &'_ mut (Array<u32, 2 : usize>); // arg #1
    let @2: usize; // anonymous local
    let @3: (); // anonymous local
    let @4: &'_ mut (Array<u32, 2 : usize>); // anonymous local
    let @5: &'_ mut (u32); // anonymous local

    @2 := const (0 : usize)
    @4 := &mut *(x@1)
    @5 := @ArrayIndexMut<'_, u32, 2 : usize>(move (@4), copy (@2))
    *(@5) := const (1 : u32)
    @3 := ()
    @0 := move (@3)
    drop @2
    @0 := ()
    return
}

fn test_crate::update_mut_slice<'_0>(@1: &'_0 mut (Slice<u32>))
{
    let @0: (); // return
    let x@1: &'_ mut (Slice<u32>); // arg #1
    let @2: usize; // anonymous local
    let @3: (); // anonymous local
    let @4: &'_ mut (Slice<u32>); // anonymous local
    let @5: &'_ mut (u32); // anonymous local

    @2 := const (0 : usize)
    @4 := &mut *(x@1)
    @5 := @SliceIndexMut<'_, u32>(move (@4), copy (@2))
    *(@5) := const (1 : u32)
    @3 := ()
    @0 := move (@3)
    drop @2
    @0 := ()
    return
}

fn test_crate::update_all()
{
    let @0: (); // return
    let x@1: Array<u32, 2 : usize>; // local
    let @2: (); // anonymous local
    let @3: Array<u32, 2 : usize>; // anonymous local
    let @4: (); // anonymous local
    let @5: Array<u32, 2 : usize>; // anonymous local
    let @6: (); // anonymous local
    let @7: &'_ mut (Array<u32, 2 : usize>); // anonymous local
    let @8: &'_ mut (Array<u32, 2 : usize>); // anonymous local
    let @9: (); // anonymous local
    let @10: &'_ mut (Slice<u32>); // anonymous local
    let @11: &'_ mut (Array<u32, 2 : usize>); // anonymous local
    let @12: &'_ mut (Array<u32, 2 : usize>); // anonymous local
    let @13: (); // anonymous local

    x@1 := [const (0 : u32), const (0 : u32); 2 : usize]
    @fake_read(x@1)
    @3 := copy (x@1)
    @2 := test_crate::update_array(move (@3))
    drop @3
    drop @2
    @5 := copy (x@1)
    @4 := test_crate::update_array(move (@5))
    drop @5
    drop @4
    @8 := &mut x@1
    @7 := &two-phase-mut *(@8)
    @6 := test_crate::update_array_mut_borrow(move (@7))
    drop @7
    drop @8
    drop @6
    @12 := &mut x@1
    @11 := &mut *(@12)
    @10 := @ArrayToSliceMut<'_, u32, 2 : usize>(move (@11))
    drop @11
    @9 := test_crate::update_mut_slice(move (@10))
    drop @10
    drop @12
    drop @9
    @13 := ()
    @0 := move (@13)
    drop x@1
    @0 := ()
    return
}

fn test_crate::range_all()
{
    let @0: (); // return
    let x@1: Array<u32, 4 : usize>; // local
    let @2: (); // anonymous local
    let @3: &'_ mut (Slice<u32>); // anonymous local
    let @4: &'_ mut (Slice<u32>); // anonymous local
    let @5: &'_ mut (Slice<u32>); // anonymous local
    let @6: &'_ mut (Array<u32, 4 : usize>); // anonymous local
    let @7: core::ops::range::Range<usize>; // anonymous local
    let @8: (); // anonymous local

    x@1 := [const (0 : u32), const (0 : u32), const (0 : u32), const (0 : u32); 4 : usize]
    @fake_read(x@1)
    @6 := &mut x@1
    @7 := core::ops::range::Range { start: const (1 : usize), end: const (3 : usize) }
    @5 := core::array::{impl core::ops::index::IndexMut<I> for Array<T, const N : usize>#16}::index_mut<u32, core::ops::range::Range<usize>, 4 : usize>[core::slice::index::{impl core::ops::index::IndexMut<I> for Slice<T>#1}<u32, core::ops::range::Range<usize>>[core::slice::index::{impl core::slice::index::SliceIndex<Slice<T>> for core::ops::range::Range<usize>#4}<u32>]](move (@6), move (@7))
    drop @7
    drop @6
    @4 := &mut *(@5)
    @3 := &two-phase-mut *(@4)
    @2 := test_crate::update_mut_slice(move (@3))
    drop @3
    drop @5
    drop @4
    drop @2
    @8 := ()
    @0 := move (@8)
    drop x@1
    @0 := ()
    return
}

fn test_crate::deref_array_borrow<'_0>(@1: &'_0 (Array<u32, 2 : usize>)) -> u32
{
    let @0: u32; // return
    let x@1: &'_ (Array<u32, 2 : usize>); // arg #1
    let x@2: Array<u32, 2 : usize>; // local
    let @3: usize; // anonymous local
    let @4: &'_ (Array<u32, 2 : usize>); // anonymous local
    let @5: &'_ (u32); // anonymous local

    x@2 := copy (*(x@1))
    @fake_read(x@2)
    @3 := const (0 : usize)
    @4 := &x@2
    @5 := @ArrayIndexShared<'_, u32, 2 : usize>(move (@4), copy (@3))
    @0 := copy (*(@5))
    drop x@2
    drop @3
    return
}

fn test_crate::deref_array_mut_borrow<'_0>(@1: &'_0 mut (Array<u32, 2 : usize>)) -> u32
{
    let @0: u32; // return
    let x@1: &'_ mut (Array<u32, 2 : usize>); // arg #1
    let x@2: Array<u32, 2 : usize>; // local
    let @3: usize; // anonymous local
    let @4: &'_ (Array<u32, 2 : usize>); // anonymous local
    let @5: &'_ (u32); // anonymous local

    x@2 := copy (*(x@1))
    @fake_read(x@2)
    @3 := const (0 : usize)
    @4 := &x@2
    @5 := @ArrayIndexShared<'_, u32, 2 : usize>(move (@4), copy (@3))
    @0 := copy (*(@5))
    drop x@2
    drop @3
    return
}

fn test_crate::take_array_t(@1: Array<test_crate::AB, 2 : usize>)
{
    let @0: (); // return
    let @1: Array<test_crate::AB, 2 : usize>; // arg #1
    let @2: (); // anonymous local

    @2 := ()
    @0 := move (@2)
    @0 := ()
    return
}

fn test_crate::non_copyable_array()
{
    let @0: (); // return
    let x@1: Array<test_crate::AB, 2 : usize>; // local
    let @2: test_crate::AB; // anonymous local
    let @3: test_crate::AB; // anonymous local
    let @4: (); // anonymous local
    let @5: Array<test_crate::AB, 2 : usize>; // anonymous local
    let @6: (); // anonymous local

    @2 := test_crate::AB::A {  }
    @3 := test_crate::AB::B {  }
    x@1 := [move (@2), move (@3); 2 : usize]
    drop @3
    drop @2
    @fake_read(x@1)
    @5 := move (x@1)
    @4 := test_crate::take_array_t(move (@5))
    drop @5
    drop @4
    @6 := ()
    @0 := move (@6)
    drop x@1
    @0 := ()
    return
}

fn test_crate::sum<'_0>(@1: &'_0 (Slice<u32>)) -> u32
{
    let @0: u32; // return
    let s@1: &'_ (Slice<u32>); // arg #1
    let sum@2: u32; // local
    let i@3: usize; // local
    let @4: (); // anonymous local
    let @5: (); // anonymous local
    let @6: bool; // anonymous local
    let @7: usize; // anonymous local
    let @8: usize; // anonymous local
    let @9: &'_ (Slice<u32>); // anonymous local
    let @10: u32; // anonymous local
    let @11: usize; // anonymous local
    let @12: (); // anonymous local
    let @13: (); // anonymous local
    let @14: (); // anonymous local
    let @15: &'_ (Slice<u32>); // anonymous local
    let @16: &'_ (u32); // anonymous local

    sum@2 := const (0 : u32)
    @fake_read(sum@2)
    i@3 := const (0 : usize)
    @fake_read(i@3)
    loop {
        @7 := copy (i@3)
        @9 := &*(s@1)
        @8 := core::slice::{Slice<T>}::len<u32>(move (@9))
        drop @9
        @6 := move (@7) < move (@8)
        drop @8
        drop @7
        if move (@6) {
            nop
        }
        else {
            break 0
        }
        @11 := copy (i@3)
        @15 := &*(s@1)
        @16 := @SliceIndexShared<'_, u32>(move (@15), copy (@11))
        @10 := copy (*(@16))
        sum@2 := copy (sum@2) + move (@10)
        drop @10
        drop @11
        i@3 := copy (i@3) + const (1 : usize)
        @13 := ()
        @5 := move (@13)
        drop @6
        continue 0
    }
    @14 := ()
    @4 := move (@14)
    drop @12
    drop @6
    drop @4
    @0 := copy (sum@2)
    drop i@3
    drop sum@2
    return
}

fn test_crate::sum2<'_0, '_1>(@1: &'_0 (Slice<u32>), @2: &'_1 (Slice<u32>)) -> u32
{
    let @0: u32; // return
    let s@1: &'_ (Slice<u32>); // arg #1
    let s2@2: &'_ (Slice<u32>); // arg #2
    let sum@3: u32; // local
    let @4: (); // anonymous local
    let @5: bool; // anonymous local
    let @6: bool; // anonymous local
    let @7: usize; // anonymous local
    let @8: &'_ (Slice<u32>); // anonymous local
    let @9: usize; // anonymous local
    let @10: &'_ (Slice<u32>); // anonymous local
    let i@11: usize; // local
    let @12: (); // anonymous local
    let @13: (); // anonymous local
    let @14: bool; // anonymous local
    let @15: usize; // anonymous local
    let @16: usize; // anonymous local
    let @17: &'_ (Slice<u32>); // anonymous local
    let @18: u32; // anonymous local
    let @19: u32; // anonymous local
    let @20: usize; // anonymous local
    let @21: u32; // anonymous local
    let @22: usize; // anonymous local
    let @23: (); // anonymous local
    let @24: (); // anonymous local
    let @25: (); // anonymous local
    let @26: (); // anonymous local
    let @27: &'_ (Slice<u32>); // anonymous local
    let @28: &'_ (u32); // anonymous local
    let @29: &'_ (Slice<u32>); // anonymous local
    let @30: &'_ (u32); // anonymous local

    sum@3 := const (0 : u32)
    @fake_read(sum@3)
    @8 := &*(s@1)
    @7 := core::slice::{Slice<T>}::len<u32>(move (@8))
    drop @8
    @10 := &*(s2@2)
    @9 := core::slice::{Slice<T>}::len<u32>(move (@10))
    drop @10
    @6 := move (@7) == move (@9)
    drop @9
    drop @7
    @5 := ~(move (@6))
    drop @6
    if move (@5) {
        nop
    }
    else {
        @24 := ()
        @4 := move (@24)
        drop @5
        drop @4
        i@11 := const (0 : usize)
        @fake_read(i@11)
        loop {
            @15 := copy (i@11)
            @17 := &*(s@1)
            @16 := core::slice::{Slice<T>}::len<u32>(move (@17))
            drop @17
            @14 := move (@15) < move (@16)
            drop @16
            drop @15
            if move (@14) {
                nop
            }
            else {
                break 0
            }
            @20 := copy (i@11)
            @29 := &*(s@1)
            @30 := @SliceIndexShared<'_, u32>(move (@29), copy (@20))
            @19 := copy (*(@30))
            @22 := copy (i@11)
            @27 := &*(s2@2)
            @28 := @SliceIndexShared<'_, u32>(move (@27), copy (@22))
            @21 := copy (*(@28))
            @18 := move (@19) + move (@21)
            drop @21
            drop @19
            sum@3 := copy (sum@3) + move (@18)
            drop @18
            drop @22
            drop @20
            i@11 := copy (i@11) + const (1 : usize)
            @26 := ()
            @13 := move (@26)
            drop @14
            continue 0
        }
        @25 := ()
        @12 := move (@25)
        drop @23
        drop @14
        drop @12
        @0 := copy (sum@3)
        drop i@11
        drop sum@3
        return
    }
    panic
}

fn test_crate::f0()
{
    let @0: (); // return
    let s@1: &'_ mut (Slice<u32>); // local
    let @2: &'_ mut (Array<u32, 2 : usize>); // anonymous local
    let @3: &'_ mut (Array<u32, 2 : usize>); // anonymous local
    let @4: Array<u32, 2 : usize>; // anonymous local
    let @5: usize; // anonymous local
    let @6: (); // anonymous local
    let @7: &'_ mut (Slice<u32>); // anonymous local
    let @8: &'_ mut (u32); // anonymous local

    @4 := [const (1 : u32), const (2 : u32); 2 : usize]
    @3 := &mut @4
    @2 := &mut *(@3)
    s@1 := @ArrayToSliceMut<'_, u32, 2 : usize>(move (@2))
    drop @2
    @fake_read(s@1)
    drop @3
    @5 := const (0 : usize)
    @7 := &mut *(s@1)
    @8 := @SliceIndexMut<'_, u32>(move (@7), copy (@5))
    *(@8) := const (1 : u32)
    drop @5
    @6 := ()
    @0 := move (@6)
    drop @4
    drop s@1
    @0 := ()
    return
}

fn test_crate::f1()
{
    let @0: (); // return
    let s@1: Array<u32, 2 : usize>; // local
    let @2: usize; // anonymous local
    let @3: (); // anonymous local
    let @4: &'_ mut (Array<u32, 2 : usize>); // anonymous local
    let @5: &'_ mut (u32); // anonymous local

    s@1 := [const (1 : u32), const (2 : u32); 2 : usize]
    @fake_read(s@1)
    @2 := const (0 : usize)
    @4 := &mut s@1
    @5 := @ArrayIndexMut<'_, u32, 2 : usize>(move (@4), copy (@2))
    *(@5) := const (1 : u32)
    drop @2
    @3 := ()
    @0 := move (@3)
    drop s@1
    @0 := ()
    return
}

fn test_crate::f2(@1: u32)
{
    let @0: (); // return
    let @1: u32; // arg #1
    let @2: (); // anonymous local

    @2 := ()
    @0 := move (@2)
    @0 := ()
    return
}

fn test_crate::f4<'_0>(@1: &'_0 (Array<u32, 32 : usize>), @2: usize, @3: usize) -> &'_0 (Slice<u32>)
{
    let @0: &'_ (Slice<u32>); // return
    let x@1: &'_ (Array<u32, 32 : usize>); // arg #1
    let y@2: usize; // arg #2
    let z@3: usize; // arg #3
    let @4: &'_ (Slice<u32>); // anonymous local
    let @5: &'_ (Slice<u32>); // anonymous local
    let @6: &'_ (Array<u32, 32 : usize>); // anonymous local
    let @7: core::ops::range::Range<usize>; // anonymous local
    let @8: usize; // anonymous local
    let @9: usize; // anonymous local

    @6 := &*(x@1)
    @8 := copy (y@2)
    @9 := copy (z@3)
    @7 := core::ops::range::Range { start: move (@8), end: move (@9) }
    drop @9
    drop @8
    @5 := core::array::{impl core::ops::index::Index<I> for Array<T, const N : usize>#15}::index<u32, core::ops::range::Range<usize>, 32 : usize>[core::slice::index::{impl core::ops::index::Index<I> for Slice<T>}<u32, core::ops::range::Range<usize>>[core::slice::index::{impl core::slice::index::SliceIndex<Slice<T>> for core::ops::range::Range<usize>#4}<u32>]](move (@6), move (@7))
    drop @7
    drop @6
    @4 := &*(@5)
    @0 := &*(@4)
    drop @5
    drop @4
    return
}

fn test_crate::f3() -> u32
{
    let @0: u32; // return
    let a@1: Array<u32, 2 : usize>; // local
    let @2: (); // anonymous local
    let @3: u32; // anonymous local
    let @4: usize; // anonymous local
    let b@5: Array<u32, 32 : usize>; // local
    let @6: &'_ (Slice<u32>); // anonymous local
    let @7: &'_ (Array<u32, 2 : usize>); // anonymous local
    let @8: &'_ (Array<u32, 2 : usize>); // anonymous local
    let @9: &'_ (Slice<u32>); // anonymous local
    let @10: &'_ (Slice<u32>); // anonymous local
    let @11: &'_ (Array<u32, 32 : usize>); // anonymous local
    let @12: &'_ (Array<u32, 32 : usize>); // anonymous local
    let @13: &'_ (Array<u32, 2 : usize>); // anonymous local
    let @14: &'_ (u32); // anonymous local

    a@1 := [const (1 : u32), const (2 : u32); 2 : usize]
    @fake_read(a@1)
    @4 := const (0 : usize)
    @13 := &a@1
    @14 := @ArrayIndexShared<'_, u32, 2 : usize>(move (@13), copy (@4))
    @3 := copy (*(@14))
    @2 := test_crate::f2(move (@3))
    drop @3
    drop @4
    drop @2
    b@5 := @ArrayRepeat<'_, u32, 32 : usize>(const (0 : u32))
    @fake_read(b@5)
    @8 := &a@1
    @7 := &*(@8)
    @6 := @ArrayToSliceShared<'_, u32, 2 : usize>(move (@7))
    drop @7
    @12 := &b@5
    @11 := &*(@12)
    @10 := test_crate::f4(move (@11), const (16 : usize), const (18 : usize))
    @9 := &*(@10)
    drop @11
    @0 := test_crate::sum2(move (@6), move (@9))
    drop @9
    drop @6
    drop b@5
    drop a@1
    drop @12
    drop @10
    drop @8
    return
}

global test_crate::SZ  {
    let @0: usize; // return

    @0 := const (32 : usize)
    return
}

fn test_crate::f5<'_0>(@1: &'_0 (Array<u32, 32 : usize>)) -> u32
{
    let @0: u32; // return
    let x@1: &'_ (Array<u32, 32 : usize>); // arg #1
    let @2: usize; // anonymous local
    let @3: &'_ (Array<u32, 32 : usize>); // anonymous local
    let @4: &'_ (u32); // anonymous local

    @2 := const (0 : usize)
    @3 := &*(x@1)
    @4 := @ArrayIndexShared<'_, u32, 32 : usize>(move (@3), copy (@2))
    @0 := copy (*(@4))
    drop @2
    return
}

fn test_crate::ite()
{
    let @0: (); // return
    let x@1: Array<u32, 2 : usize>; // local
    let @2: bool; // anonymous local
    let y@3: Array<u32, 2 : usize>; // local
    let @4: u32; // anonymous local
    let @5: &'_ mut (Slice<u32>); // anonymous local
    let @6: &'_ mut (Array<u32, 2 : usize>); // anonymous local
    let @7: &'_ mut (Array<u32, 2 : usize>); // anonymous local
    let @8: u32; // anonymous local
    let @9: &'_ mut (Slice<u32>); // anonymous local
    let @10: &'_ mut (Array<u32, 2 : usize>); // anonymous local
    let @11: &'_ mut (Array<u32, 2 : usize>); // anonymous local
    let @12: (); // anonymous local
    let @13: (); // anonymous local

    x@1 := [const (0 : u32), const (0 : u32); 2 : usize]
    @fake_read(x@1)
    @2 := const (true)
    if move (@2) {
        y@3 := [const (0 : u32), const (0 : u32); 2 : usize]
        @fake_read(y@3)
        @7 := &mut x@1
        @6 := &mut *(@7)
        @5 := @ArrayToSliceMut<'_, u32, 2 : usize>(move (@6))
        drop @6
        @4 := test_crate::index_mut_slice_u32_0(move (@5))
        drop @5
        drop @7
        drop @4
        @11 := &mut y@3
        @10 := &mut *(@11)
        @9 := @ArrayToSliceMut<'_, u32, 2 : usize>(move (@10))
        drop @10
        @8 := test_crate::index_mut_slice_u32_0(move (@9))
        drop @9
        drop @11
        drop @8
        @13 := ()
        @0 := move (@13)
        drop y@3
    }
    else {
        @12 := ()
        @0 := move (@12)
    }
    drop @2
    drop x@1
    @0 := ()
    return
}

fn test_crate::zero_slice<'_0>(@1: &'_0 mut (Slice<u8>))
{
    let @0: (); // return
    let a@1: &'_ mut (Slice<u8>); // arg #1
    let i@2: usize; // local
    let len@3: usize; // local
    let @4: &'_ (Slice<u8>); // anonymous local
    let @5: (); // anonymous local
    let @6: bool; // anonymous local
    let @7: usize; // anonymous local
    let @8: usize; // anonymous local
    let @9: usize; // anonymous local
    let @10: (); // anonymous local
    let @11: (); // anonymous local
    let @12: (); // anonymous local
    let @13: &'_ mut (Slice<u8>); // anonymous local
    let @14: &'_ mut (u8); // anonymous local

    i@2 := const (0 : usize)
    @fake_read(i@2)
    @4 := &*(a@1)
    len@3 := core::slice::{Slice<T>}::len<u8>(move (@4))
    drop @4
    @fake_read(len@3)
    loop {
        @7 := copy (i@2)
        @8 := copy (len@3)
        @6 := move (@7) < move (@8)
        drop @8
        drop @7
        if move (@6) {
            nop
        }
        else {
            break 0
        }
        @9 := copy (i@2)
        @13 := &mut *(a@1)
        @14 := @SliceIndexMut<'_, u8>(move (@13), copy (@9))
        *(@14) := const (0 : u8)
        drop @9
        i@2 := copy (i@2) + const (1 : usize)
        @11 := ()
        @5 := move (@11)
        drop @6
        continue 0
    }
    @12 := ()
    @0 := move (@12)
    drop @10
    drop @6
    drop len@3
    drop i@2
    @0 := ()
    return
}

fn test_crate::iter_mut_slice<'_0>(@1: &'_0 mut (Slice<u8>))
{
    let @0: (); // return
    let a@1: &'_ mut (Slice<u8>); // arg #1
    let len@2: usize; // local
    let @3: &'_ (Slice<u8>); // anonymous local
    let i@4: usize; // local
    let @5: (); // anonymous local
    let @6: bool; // anonymous local
    let @7: usize; // anonymous local
    let @8: usize; // anonymous local
    let @9: (); // anonymous local
    let @10: (); // anonymous local
    let @11: (); // anonymous local

    @3 := &*(a@1)
    len@2 := core::slice::{Slice<T>}::len<u8>(move (@3))
    drop @3
    @fake_read(len@2)
    i@4 := const (0 : usize)
    @fake_read(i@4)
    loop {
        @7 := copy (i@4)
        @8 := copy (len@2)
        @6 := move (@7) < move (@8)
        drop @8
        drop @7
        if move (@6) {
            nop
        }
        else {
            break 0
        }
        i@4 := copy (i@4) + const (1 : usize)
        @10 := ()
        @5 := move (@10)
        drop @6
        continue 0
    }
    @11 := ()
    @0 := move (@11)
    drop @9
    drop @6
    drop i@4
    drop len@2
    @0 := ()
    return
}

fn test_crate::sum_mut_slice<'_0>(@1: &'_0 mut (Slice<u32>)) -> u32
{
    let @0: u32; // return
    let a@1: &'_ mut (Slice<u32>); // arg #1
    let i@2: usize; // local
    let s@3: u32; // local
    let @4: (); // anonymous local
    let @5: (); // anonymous local
    let @6: bool; // anonymous local
    let @7: usize; // anonymous local
    let @8: usize; // anonymous local
    let @9: &'_ (Slice<u32>); // anonymous local
    let @10: u32; // anonymous local
    let @11: usize; // anonymous local
    let @12: (); // anonymous local
    let @13: (); // anonymous local
    let @14: (); // anonymous local
    let @15: &'_ (Slice<u32>); // anonymous local
    let @16: &'_ (u32); // anonymous local

    i@2 := const (0 : usize)
    @fake_read(i@2)
    s@3 := const (0 : u32)
    @fake_read(s@3)
    loop {
        @7 := copy (i@2)
        @9 := &*(a@1)
        @8 := core::slice::{Slice<T>}::len<u32>(move (@9))
        drop @9
        @6 := move (@7) < move (@8)
        drop @8
        drop @7
        if move (@6) {
            nop
        }
        else {
            break 0
        }
        @11 := copy (i@2)
        @15 := &*(a@1)
        @16 := @SliceIndexShared<'_, u32>(move (@15), copy (@11))
        @10 := copy (*(@16))
        s@3 := copy (s@3) + move (@10)
        drop @10
        drop @11
        i@2 := copy (i@2) + const (1 : usize)
        @13 := ()
        @5 := move (@13)
        drop @6
        continue 0
    }
    @14 := ()
    @4 := move (@14)
    drop @12
    drop @6
    drop @4
    @0 := copy (s@3)
    drop s@3
    drop i@2
    return
}

<<<<<<< HEAD
fn test_crate::slice_pattern_1(@1: Array<(), 1 : usize>)
{
    let @0: (); // return
    let x@1: Array<(), 1 : usize>; // arg #1
    let _named@2: (); // local
    let @3: (); // anonymous local
    let @4: &'_ (Array<(), 1 : usize>); // anonymous local
    let @5: &'_ (()); // anonymous local

    @fake_read(x@1)
    @4 := &x@1
    @5 := @ArrayIndexShared<'_, (), 1 : usize>(move (@4), const (0 : usize))
    _named@2 := copy (*(@5))
    @3 := ()
    @0 := move (@3)
    drop _named@2
    @0 := ()
    return
}

fn test_crate::slice_pattern_2<'_0, T>(@1: Array<&'_0 mut (T), 3 : usize>)
{
    let @0: (); // return
    let x@1: Array<&'_ mut (T), 3 : usize>; // arg #1
    let _a@2: &'_ mut (T); // local
    let _b@3: &'_ mut (T); // local
    let _c@4: &'_ mut (T); // local
    let @5: (); // anonymous local
    let @6: &'_ mut (Array<&'_ mut (T), 3 : usize>); // anonymous local
    let @7: &'_ mut (&'_ mut (T)); // anonymous local
    let @8: &'_ mut (Array<&'_ mut (T), 3 : usize>); // anonymous local
    let @9: &'_ mut (&'_ mut (T)); // anonymous local
    let @10: &'_ mut (Array<&'_ mut (T), 3 : usize>); // anonymous local
    let @11: &'_ mut (&'_ mut (T)); // anonymous local

    @fake_read(x@1)
    @10 := &mut x@1
    @11 := @ArrayIndexMut<'_, &'_ mut (T), 3 : usize>(move (@10), const (0 : usize))
    _a@2 := move (*(@11))
    @8 := &mut x@1
    @9 := @ArrayIndexMut<'_, &'_ mut (T), 3 : usize>(move (@8), const (1 : usize))
    _b@3 := move (*(@9))
    @6 := &mut x@1
    @7 := @ArrayIndexMut<'_, &'_ mut (T), 3 : usize>(move (@6), const (2 : usize))
    _c@4 := move (*(@7))
    @5 := ()
    @0 := move (@5)
    drop _c@4
    drop _b@3
    drop _a@2
    @0 := ()
    return
}

fn test_crate::slice_pattern_3<'_0>(@1: &'_0 (Array<(), 1 : usize>))
{
    let @0: (); // return
    let x@1: &'_ (Array<(), 1 : usize>); // arg #1
    let _named@2: &'_ (()); // local
    let @3: (); // anonymous local
    let @4: &'_ (Array<(), 1 : usize>); // anonymous local
    let @5: &'_ (()); // anonymous local

    @fake_read(x@1)
    @4 := &*(x@1)
    @5 := @ArrayIndexShared<'_, (), 1 : usize>(move (@4), const (0 : usize))
    _named@2 := &*(@5)
    @3 := ()
    @0 := move (@3)
    drop _named@2
    @0 := ()
    return
}

fn test_crate::slice_pattern_4<'_0>(@1: &'_0 (Slice<()>))
{
    let @0: (); // return
    let x@1: &'_ (Slice<()>); // arg #1
    let @2: usize; // anonymous local
    let @3: usize; // anonymous local
    let @4: bool; // anonymous local
    let _named@5: &'_ (()); // local
    let @6: &'_ (Slice<()>); // anonymous local
    let @7: &'_ (()); // anonymous local

    @fake_read(x@1)
    @2 := len(*(x@1))
    @3 := const (1 : usize)
    @4 := move (@2) == move (@3)
    if move (@4) {
        @6 := &*(x@1)
        @7 := @SliceIndexShared<'_, ()>(move (@6), const (0 : usize))
        _named@5 := &*(@7)
        @0 := ()
        drop _named@5
    }
    else {
        @0 := ()
    }
    @0 := ()
    return
}
=======
fn core::ops::index::Index::index<'_0, Self, Idx>(@1: &'_0 (Self), @2: Idx) -> &'_0 (Self::Output)
>>>>>>> c49302e2

fn core::slice::index::SliceIndex::get<'_0, Self, T>(@1: Self, @2: &'_0 (T)) -> core::option::Option<&'_0 (Self::Output)>

fn core::slice::index::SliceIndex::get_mut<'_0, Self, T>(@1: Self, @2: &'_0 mut (T)) -> core::option::Option<&'_0 mut (Self::Output)>

unsafe fn core::slice::index::SliceIndex::get_unchecked<Self, T>(@1: Self, @2: *mut T) -> *mut Self::Output

unsafe fn core::slice::index::SliceIndex::get_unchecked_mut<Self, T>(@1: Self, @2: *const T) -> *const Self::Output

fn core::slice::index::SliceIndex::index<'_0, Self, T>(@1: Self, @2: &'_0 (T)) -> &'_0 (Self::Output)

fn core::slice::index::SliceIndex::index_mut<'_0, Self, T>(@1: Self, @2: &'_0 mut (T)) -> &'_0 mut (Self::Output)

fn core::ops::index::IndexMut::index_mut<'_0, Self, Idx>(@1: &'_0 mut (Self), @2: Idx) -> &'_0 mut ((parents(Self)::[@TraitClause0])::Output)

impl<T, I, const N : usize> core::array::{impl core::ops::index::IndexMut<I> for Array<T, const N : usize>#16}<T, I, const N : usize> : core::ops::index::IndexMut<Array<T, const N : usize>, I>
where
    [@TraitClause0]: core::ops::index::IndexMut<Slice<T>, I>,
{
    parent_clause0 = core::array::{impl core::ops::index::Index<I> for Array<T, const N : usize>#15}<T, I, const N : usize>[(parents(@TraitClause0)::[@TraitClause0])]
    fn index_mut = core::array::{impl core::ops::index::IndexMut<I> for Array<T, const N : usize>#16}::index_mut
}


<|MERGE_RESOLUTION|>--- conflicted
+++ resolved
@@ -1643,112 +1643,7 @@
     return
 }
 
-<<<<<<< HEAD
-fn test_crate::slice_pattern_1(@1: Array<(), 1 : usize>)
-{
-    let @0: (); // return
-    let x@1: Array<(), 1 : usize>; // arg #1
-    let _named@2: (); // local
-    let @3: (); // anonymous local
-    let @4: &'_ (Array<(), 1 : usize>); // anonymous local
-    let @5: &'_ (()); // anonymous local
-
-    @fake_read(x@1)
-    @4 := &x@1
-    @5 := @ArrayIndexShared<'_, (), 1 : usize>(move (@4), const (0 : usize))
-    _named@2 := copy (*(@5))
-    @3 := ()
-    @0 := move (@3)
-    drop _named@2
-    @0 := ()
-    return
-}
-
-fn test_crate::slice_pattern_2<'_0, T>(@1: Array<&'_0 mut (T), 3 : usize>)
-{
-    let @0: (); // return
-    let x@1: Array<&'_ mut (T), 3 : usize>; // arg #1
-    let _a@2: &'_ mut (T); // local
-    let _b@3: &'_ mut (T); // local
-    let _c@4: &'_ mut (T); // local
-    let @5: (); // anonymous local
-    let @6: &'_ mut (Array<&'_ mut (T), 3 : usize>); // anonymous local
-    let @7: &'_ mut (&'_ mut (T)); // anonymous local
-    let @8: &'_ mut (Array<&'_ mut (T), 3 : usize>); // anonymous local
-    let @9: &'_ mut (&'_ mut (T)); // anonymous local
-    let @10: &'_ mut (Array<&'_ mut (T), 3 : usize>); // anonymous local
-    let @11: &'_ mut (&'_ mut (T)); // anonymous local
-
-    @fake_read(x@1)
-    @10 := &mut x@1
-    @11 := @ArrayIndexMut<'_, &'_ mut (T), 3 : usize>(move (@10), const (0 : usize))
-    _a@2 := move (*(@11))
-    @8 := &mut x@1
-    @9 := @ArrayIndexMut<'_, &'_ mut (T), 3 : usize>(move (@8), const (1 : usize))
-    _b@3 := move (*(@9))
-    @6 := &mut x@1
-    @7 := @ArrayIndexMut<'_, &'_ mut (T), 3 : usize>(move (@6), const (2 : usize))
-    _c@4 := move (*(@7))
-    @5 := ()
-    @0 := move (@5)
-    drop _c@4
-    drop _b@3
-    drop _a@2
-    @0 := ()
-    return
-}
-
-fn test_crate::slice_pattern_3<'_0>(@1: &'_0 (Array<(), 1 : usize>))
-{
-    let @0: (); // return
-    let x@1: &'_ (Array<(), 1 : usize>); // arg #1
-    let _named@2: &'_ (()); // local
-    let @3: (); // anonymous local
-    let @4: &'_ (Array<(), 1 : usize>); // anonymous local
-    let @5: &'_ (()); // anonymous local
-
-    @fake_read(x@1)
-    @4 := &*(x@1)
-    @5 := @ArrayIndexShared<'_, (), 1 : usize>(move (@4), const (0 : usize))
-    _named@2 := &*(@5)
-    @3 := ()
-    @0 := move (@3)
-    drop _named@2
-    @0 := ()
-    return
-}
-
-fn test_crate::slice_pattern_4<'_0>(@1: &'_0 (Slice<()>))
-{
-    let @0: (); // return
-    let x@1: &'_ (Slice<()>); // arg #1
-    let @2: usize; // anonymous local
-    let @3: usize; // anonymous local
-    let @4: bool; // anonymous local
-    let _named@5: &'_ (()); // local
-    let @6: &'_ (Slice<()>); // anonymous local
-    let @7: &'_ (()); // anonymous local
-
-    @fake_read(x@1)
-    @2 := len(*(x@1))
-    @3 := const (1 : usize)
-    @4 := move (@2) == move (@3)
-    if move (@4) {
-        @6 := &*(x@1)
-        @7 := @SliceIndexShared<'_, ()>(move (@6), const (0 : usize))
-        _named@5 := &*(@7)
-        @0 := ()
-        drop _named@5
-    }
-    else {
-        @0 := ()
-    }
-    @0 := ()
-    return
-}
-=======
 fn core::ops::index::Index::index<'_0, Self, Idx>(@1: &'_0 (Self), @2: Idx) -> &'_0 (Self::Output)
->>>>>>> c49302e2
 
 fn core::slice::index::SliceIndex::get<'_0, Self, T>(@1: Self, @2: &'_0 (T)) -> core::option::Option<&'_0 (Self::Output)>
 
