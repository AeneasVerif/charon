--- conflicted
+++ resolved
@@ -1,289 +1,11 @@
-<<<<<<< HEAD
-error: Trying to generate a vtable shim for a non-vtable-safe method
-  --> tests/ui/simple/dyn-fn.rs:8:15
-   |
- 8 |       takes_fn(&|counter| {
-   |  _______________^
- 9 | |         *counter += 1;
-10 | |         true
-11 | |     })
-   | |_____^
 
-error: Item `test_crate::gives_fn::{closure#0}` caused errors; ignoring.
+thread 'rustc' panicked at src/bin/charon-driver/translate/translate_trait_objects.rs:941:17:
+internal error: entered unreachable code
+note: run with `RUST_BACKTRACE=1` environment variable to display a backtrace
+error: Thread panicked when extracting item `test_crate::gives_fn::{closure#0}`.
  --> tests/ui/simple/dyn-fn.rs:8:15
   |
 8 |     takes_fn(&|counter| {
   |               ^^^^^^^^^
 
-error: Trying to generate a vtable shim for a non-vtable-safe method
-  --> tests/ui/simple/dyn-fn.rs:8:15
-   |
- 8 |       takes_fn(&|counter| {
-   |  _______________^
- 9 | |         *counter += 1;
-10 | |         true
-11 | |     })
-   | |_____^
-
-error: Item `test_crate::gives_fn::{closure#0}` caused errors; ignoring.
- --> tests/ui/simple/dyn-fn.rs:8:15
-  |
-8 |     takes_fn(&|counter| {
-  |               ^^^^^^^^^
-
-ERROR Charon failed to translate this code (4 errors)
-=======
-# Final LLBC before serialization:
-
-// Full name: core::marker::MetaSized
-#[lang_item("meta_sized")]
-pub trait MetaSized<Self>
-
-// Full name: core::marker::Sized
-#[lang_item("sized")]
-pub trait Sized<Self>
-{
-    parent_clause0 : [@TraitClause0]: MetaSized<Self>
-    non-dyn-compatible
-}
-
-// Full name: core::marker::Tuple
-#[lang_item("tuple_trait")]
-pub trait Tuple<Self>
-{
-    parent_clause0 : [@TraitClause0]: MetaSized<Self>
-    vtable: core::marker::Tuple::{vtable}
-}
-
-// Full name: core::ops::drop::Drop
-#[lang_item("drop")]
-pub trait Drop<Self>
-{
-    parent_clause0 : [@TraitClause0]: MetaSized<Self>
-    fn drop<'_0_1> = drop<'_0_1, Self>[Self]
-    fn drop_in_place = drop_in_place<Self>
-    vtable: core::ops::drop::Drop::{vtable}
-}
-
-// Full name: core::ops::drop::Drop::drop_in_place
-fn drop_in_place<Self>(@1: *mut Self)
-
-// Full name: core::ops::drop::Drop::drop
-pub fn drop<'_0, Self>(@1: &'_0 mut (Self))
-where
-    [@TraitClause0]: Drop<Self>,
-
-opaque type core::ops::function::Fn::{vtable}<Args, Ty0>
-
-// Full name: core::ops::function::FnOnce
-#[lang_item("fn_once")]
-pub trait FnOnce<Self, Args>
-{
-    parent_clause0 : [@TraitClause0]: MetaSized<Self>
-    parent_clause1 : [@TraitClause1]: Sized<Args>
-    parent_clause2 : [@TraitClause2]: Tuple<Args>
-    parent_clause3 : [@TraitClause3]: Sized<Self::Output>
-    type Output
-    fn call_once = core::ops::function::FnOnce::call_once<Self, Args>[Self]
-    vtable: core::ops::function::FnOnce::{vtable}<Args, Self::Output>
-}
-
-// Full name: core::ops::function::FnMut
-#[lang_item("fn_mut")]
-pub trait FnMut<Self, Args>
-{
-    parent_clause0 : [@TraitClause0]: MetaSized<Self>
-    parent_clause1 : [@TraitClause1]: FnOnce<Self, Args>
-    parent_clause2 : [@TraitClause2]: Sized<Args>
-    parent_clause3 : [@TraitClause3]: Tuple<Args>
-    fn call_mut<'_0_1> = core::ops::function::FnMut::call_mut<'_0_1, Self, Args>[Self]
-    vtable: core::ops::function::FnMut::{vtable}<Args, Self::parent_clause1::Output>
-}
-
-// Full name: core::ops::function::Fn
-#[lang_item("r#fn")]
-pub trait Fn<Self, Args>
-{
-    parent_clause0 : [@TraitClause0]: MetaSized<Self>
-    parent_clause1 : [@TraitClause1]: FnMut<Self, Args>
-    parent_clause2 : [@TraitClause2]: Sized<Args>
-    parent_clause3 : [@TraitClause3]: Tuple<Args>
-    fn call<'_0_1> = core::ops::function::Fn::call<'_0_1, Self, Args>[Self]
-    vtable: core::ops::function::Fn::{vtable}<Args, Self::parent_clause1::parent_clause1::Output>
-}
-
-pub fn core::ops::function::Fn::call<'_0, Self, Args>(@1: &'_0 (Self), @2: Args) -> @TraitClause0::parent_clause1::parent_clause1::Output
-where
-    [@TraitClause0]: Fn<Self, Args>,
-
-pub fn core::ops::function::FnMut::call_mut<'_0, Self, Args>(@1: &'_0 mut (Self), @2: Args) -> @TraitClause0::parent_clause1::Output
-where
-    [@TraitClause0]: FnMut<Self, Args>,
-
-pub fn core::ops::function::FnOnce::call_once<Self, Args>(@1: Self, @2: Args) -> @TraitClause0::Output
-where
-    [@TraitClause0]: FnOnce<Self, Args>,
-
-fn UNIT_METADATA()
-{
-    let @0: (); // return
-
-    @0 := ()
-    return
-}
-
-const UNIT_METADATA: () = @Fun0()
-
-// Full name: test_crate::takes_fn
-fn takes_fn<'_0>(@1: &'_0 ((dyn exists<_dyn> [@TraitClause0_1]: for<'a> Fn<_dyn, (&'a mut (u32))> + _dyn : '_0 + for<'a> @TraitClause0_1::parent_clause1::parent_clause1::Output = bool)))
-{
-    let @0: (); // return
-    let f@1: &'_ ((dyn exists<_dyn> [@TraitClause0_1]: for<'a> Fn<_dyn, (&'a mut (u32))> + _dyn : '_ + for<'a> @TraitClause0_1::parent_clause1::parent_clause1::Output = bool)); // arg #1
-    let counter@2: u32; // local
-    let @3: bool; // anonymous local
-    let @4: &'_ ((dyn exists<_dyn> [@TraitClause0_1]: for<'a> Fn<_dyn, (&'a mut (u32))> + _dyn : '_ + for<'a> @TraitClause0_1::parent_clause1::parent_clause1::Output = bool)); // anonymous local
-    let @5: (&'_ mut (u32)); // anonymous local
-    let @6: &'_ mut (u32); // anonymous local
-    let @7: &'_ mut (u32); // anonymous local
-
-    @0 := ()
-    storage_live(counter@2)
-    counter@2 := const (0 : u32)
-    storage_live(@3)
-    storage_live(@4)
-    @4 := &*(f@1) with_metadata(copy (f@1.metadata))
-    storage_live(@5)
-    storage_live(@6)
-    storage_live(@7)
-    @7 := &mut counter@2
-    @6 := &two-phase-mut *(@7)
-    @5 := (move (@6))
-    @3 := Fn<(dyn exists<_dyn> [@TraitClause0_2]: for<'a> Fn<_dyn, (&'a mut (u32))> + _dyn : '_ + for<'a> @TraitClause0_2::parent_clause1::parent_clause1::Output = bool), (&'_ mut (u32))>::call<'_>(move (@4), move (@5))
-    if move (@3) {
-        storage_dead(@7)
-        storage_dead(@6)
-        storage_dead(@5)
-        storage_dead(@4)
-        @0 := ()
-    }
-    else {
-        storage_dead(@7)
-        storage_dead(@6)
-        storage_dead(@5)
-        storage_dead(@4)
-        @0 := ()
-    }
-    storage_dead(@3)
-    storage_dead(counter@2)
-    return
-}
-
-// Full name: test_crate::gives_fn::closure
-struct closure {}
-
-// Full name: test_crate::gives_fn::{impl Fn<(&'_ mut (u32))> for closure}::call
-fn {impl Fn<(&'_ mut (u32))> for closure}::call<'_0, '_1>(@1: &'_1 (closure), @2: (&'_0 mut (u32))) -> bool
-{
-    let @0: bool; // return
-    let @1: &'_ (closure); // arg #1
-    let tupled_args@2: (&'_0 mut (u32)); // arg #2
-    let counter@3: &'_ mut (u32); // local
-    let @4: u32; // anonymous local
-
-    storage_live(counter@3)
-    storage_live(@4)
-    counter@3 := move ((tupled_args@2).0)
-    @4 := copy (*(counter@3)) panic.+ const (1 : u32)
-    *(counter@3) := move (@4)
-    @0 := const (true)
-    return
-}
-
-// Full name: test_crate::gives_fn::{impl FnMut<(&'_ mut (u32))> for closure}::call_mut
-fn {impl FnMut<(&'_ mut (u32))> for closure}::call_mut<'_0, '_1>(@1: &'_1 mut (closure), @2: (&'_0 mut (u32))) -> bool
-{
-    let @0: bool; // return
-    let state@1: &'_1 mut (closure); // arg #1
-    let args@2: (&'_0 mut (u32)); // arg #2
-    let @3: &'_ (closure); // anonymous local
-
-    storage_live(@3)
-    @3 := &*(state@1)
-    @0 := {impl Fn<(&'_ mut (u32))> for closure}::call<'_0, '_>(move (@3), move (args@2))
-    return
-}
-
-// Full name: test_crate::gives_fn::{impl FnOnce<(&'_ mut (u32))> for closure}::call_once
-fn {impl FnOnce<(&'_ mut (u32))> for closure}::call_once<'_0>(@1: closure, @2: (&'_0 mut (u32))) -> bool
-{
-    let @0: bool; // return
-    let @1: closure; // arg #1
-    let @2: (&'_ mut (u32)); // arg #2
-    let @3: &'_ mut (closure); // anonymous local
-
-    storage_live(@3)
-    @3 := &mut @1
-    @0 := {impl FnMut<(&'_ mut (u32))> for closure}::call_mut<'_0, '_>(move (@3), move (@2))
-    drop[Drop<closure>] @1
-    return
-}
-
-// Full name: test_crate::gives_fn::{impl FnOnce<(&'_ mut (u32))> for closure}
-impl<'_0> FnOnce<(&'_ mut (u32))> for closure {
-    parent_clause0 = MetaSized<closure>
-    parent_clause1 = Sized<(&'_ mut (u32))>
-    parent_clause2 = Tuple<(&'_ mut (u32))>
-    parent_clause3 = Sized<bool>
-    type Output = bool
-    fn call_once = {impl FnOnce<(&'_ mut (u32))> for closure}::call_once<'_0>
-    non-dyn-compatible
-}
-
-// Full name: test_crate::gives_fn::{impl FnMut<(&'_ mut (u32))> for closure}
-impl<'_0> FnMut<(&'_ mut (u32))> for closure {
-    parent_clause0 = MetaSized<closure>
-    parent_clause1 = {impl FnOnce<(&'_ mut (u32))> for closure}<'_0>
-    parent_clause2 = Sized<(&'_ mut (u32))>
-    parent_clause3 = Tuple<(&'_ mut (u32))>
-    fn call_mut<'_0_1> = {impl FnMut<(&'_ mut (u32))> for closure}::call_mut<'_0, '_0_1>
-    non-dyn-compatible
-}
-
-// Full name: test_crate::gives_fn::{impl Fn<(&'_ mut (u32))> for closure}
-impl<'_0> Fn<(&'_ mut (u32))> for closure {
-    parent_clause0 = MetaSized<closure>
-    parent_clause1 = {impl FnMut<(&'_ mut (u32))> for closure}<'_0>
-    parent_clause2 = Sized<(&'_ mut (u32))>
-    parent_clause3 = Tuple<(&'_ mut (u32))>
-    fn call<'_0_1> = {impl Fn<(&'_ mut (u32))> for closure}::call<'_0, '_0_1>
-    non-dyn-compatible
-}
-
-// Full name: test_crate::gives_fn
-fn gives_fn()
-{
-    let @0: (); // return
-    let @1: &'_ ((dyn exists<_dyn> [@TraitClause0_1]: for<'a> Fn<_dyn, (&'a mut (u32))> + _dyn : '_ + for<'a> @TraitClause0_1::parent_clause1::parent_clause1::Output = bool)); // anonymous local
-    let @2: &'_ (closure); // anonymous local
-    let @3: &'_ (closure); // anonymous local
-    let @4: closure; // anonymous local
-
-    @0 := ()
-    storage_live(@1)
-    storage_live(@2)
-    storage_live(@3)
-    storage_live(@4)
-    @4 := closure {  }
-    @3 := &@4
-    @2 := &*(@3)
-    @1 := unsize_cast<&'_ (closure), &'_ ((dyn exists<_dyn> [@TraitClause0_1]: for<'a> Fn<_dyn, (&'a mut (u32))> + _dyn : '_ + for<'a> @TraitClause0_1::parent_clause1::parent_clause1::Output = bool)), {impl Fn<(&'_ mut (u32))> for closure}<'_>>(move (@2))
-    storage_dead(@2)
-    @0 := takes_fn<'_>(move (@1))
-    storage_dead(@1)
-    storage_dead(@4)
-    storage_dead(@3)
-    return
-}
-
-
->>>>>>> 92b16185
+ERROR Charon failed to translate this code (1 errors)