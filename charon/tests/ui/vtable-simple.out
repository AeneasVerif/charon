# Final LLBC before serialization:

// Full name: core::marker::MetaSized
#[lang_item("meta_sized")]
pub trait MetaSized<Self>

struct core::marker::MetaSized::{vtable} {
  size: usize,
  align: usize,
  drop: fn(*mut (dyn exists<_dyn> [@TraitClause0_2]: MetaSized<_dyn> + _dyn : '_)),
}

// Full name: core::marker::Sized
#[lang_item("sized")]
pub trait Sized<Self>
{
    parent_clause0 : [@TraitClause0]: MetaSized<Self>
    non-dyn-compatible
}

// Full name: core::clone::Clone
#[lang_item("clone")]
pub trait Clone<Self>
{
    parent_clause0 : [@TraitClause0]: Sized<Self>
    fn clone<'_0_1> = core::clone::Clone::clone<'_0_1, Self>[Self]
    non-dyn-compatible
}

#[lang_item("clone_fn")]
pub fn core::clone::Clone::clone<'_0, Self>(@1: &'_0 (Self)) -> Self
where
    [@TraitClause0]: Clone<Self>,

// Full name: core::clone::impls::{impl Clone for i32}::clone
pub fn {impl Clone for i32}::clone<'_0>(@1: &'_0 (i32)) -> i32

// Full name: core::clone::impls::{impl Clone for i32}
impl Clone for i32 {
    parent_clause0 = Sized<i32>
    fn clone<'_0_1> = {impl Clone for i32}::clone<'_0_1>
    non-dyn-compatible
}

// Full name: core::marker::Destruct
#[lang_item("destruct")]
pub trait Destruct<Self>
{
    parent_clause0 : [@TraitClause0]: MetaSized<Self>
    vtable: core::marker::Destruct::{vtable}
}

// Full name: core::ops::drop::Drop
#[lang_item("drop")]
pub trait Drop<Self>
{
    parent_clause0 : [@TraitClause0]: MetaSized<Self>
    fn drop<'_0_1> = drop<'_0_1, Self>[Self]
    fn drop_in_place = drop_in_place<Self>
    vtable: core::ops::drop::Drop::{vtable}
}

// Full name: core::ops::drop::Drop::drop_in_place
fn drop_in_place<Self>(@1: *mut Self)

// Full name: core::ops::drop::Drop::drop
pub fn drop<'_0, Self>(@1: &'_0 mut (Self))
where
    [@TraitClause0]: Drop<Self>,

fn UNIT_METADATA()
{
    let @0: (); // return

    @0 := ()
    return
}

const UNIT_METADATA: () = @Fun0()

struct test_crate::Modifiable::{vtable}<T> {
  size: usize,
  align: usize,
  drop: fn(*mut (dyn exists<_dyn> [@TraitClause0_2]: Modifiable<_dyn, T> + _dyn : '_)),
  method_modify: fn<'_0_1, '_1_1>(&'_0_1 mut ((dyn exists<_dyn> [@TraitClause0_2]: Modifiable<_dyn, T> + _dyn : '_)), &'_1_1 (T)) -> T,
  super_trait_0: &'static (core::marker::MetaSized::{vtable}),
}

// Full name: test_crate::Modifiable
trait Modifiable<Self, T>
{
    parent_clause0 : [@TraitClause0]: MetaSized<Self>
    parent_clause1 : [@TraitClause1]: Sized<T>
    fn modify<'_0_1, '_1_1> = test_crate::Modifiable::modify<'_0_1, '_1_1, Self, T>[Self]
    vtable: test_crate::Modifiable::{vtable}<T>
}

fn test_crate::Modifiable::modify<'_0, '_1, Self, T>(@1: &'_0 mut (Self), @2: &'_1 (T)) -> T
where
    [@TraitClause0]: Modifiable<Self, T>,

// Full name: test_crate::{impl Modifiable<T> for i32}::modify
fn {impl Modifiable<T> for i32}::modify<'_0, '_1, T>(@1: &'_0 mut (i32), @2: &'_1 (T)) -> T
where
    [@TraitClause0]: Sized<T>,
    [@TraitClause1]: Clone<T>,
{
    let @0: T; // return
    let self@1: &'_ mut (i32); // arg #1
    let arg@2: &'_ (T); // arg #2
    let @3: i32; // anonymous local
    let @4: &'_ (T); // anonymous local

    storage_live(@3)
    @3 := copy (*(self@1)) panic.+ const (1 : i32)
    *(self@1) := move (@3)
    storage_live(@4)
    @4 := &*(arg@2)
    @0 := @TraitClause1::clone<'_>(move (@4))
    storage_dead(@4)
    return
}

// Full name: test_crate::{impl Modifiable<T> for i32}::modify::{vtable_method}
fn {vtable_method}<'_0, '_1, T>(@1: &'_0 mut ((dyn exists<_dyn> [@TraitClause0_1]: Modifiable<_dyn, T> + _dyn : '_)), @2: &'_1 (T)) -> T
where
    [@TraitClause0]: Sized<T>,
    [@TraitClause1]: Clone<T>,
{
    let @0: T; // return
    let @1: &'_0 mut ((dyn exists<_dyn> [@TraitClause0_1]: Modifiable<_dyn, T> + _dyn : '_)); // arg #1
    let @2: &'_1 (T); // arg #2
    let @3: &'_0 mut (i32); // anonymous local

    storage_live(@3)
    @3 := concretize<&'_0 mut ((dyn exists<_dyn> [@TraitClause0_1]: Modifiable<_dyn, T> + _dyn : '_)), &'_0 mut (i32)>(move (@1))
    @0 := {impl Modifiable<T> for i32}::modify<'_0, '_1, T>[@TraitClause0, @TraitClause1](move (@3), move (@2))
    return
}

// Full name: test_crate::{impl Modifiable<T> for i32}::{vtable}
fn {impl Modifiable<T> for i32}::{vtable}<T>() -> test_crate::Modifiable::{vtable}<T>
where
    [@TraitClause0]: Sized<T>,
    [@TraitClause1]: Clone<T>,
{
    let ret@0: test_crate::Modifiable::{vtable}<T>; // return
<<<<<<< HEAD
    let @1: (); // anonymous local
    let @2: &'static (core::marker::MetaSized::{vtable}); // anonymous local

    storage_live(@1)
    @1 := ()
    storage_live(@2)
    @2 := &core::marker::MetaSized::{vtable}
    ret@0 := test_crate::Modifiable::{vtable} { size: const (Opaque(unknown size)), align: const (Opaque(unknown align)), drop: const (Opaque(unknown drop)), method_modify: const ({vtable_method}<'_, '_, T>[@TraitClause0, @TraitClause1]), super_trait_0: move (@2) }
=======
    let size@1: usize; // local
    let align@2: usize; // local

    storage_live(size@1)
    size@1 := size_of<i32>
    storage_live(align@2)
    align@2 := align_of<i32>
    ret@0 := test_crate::Modifiable::{vtable} { size: move (size@1), align: move (align@2), drop: const (Drop<i32>::drop_in_place), method_modify: const ({vtable_method}<'_, '_, T>[@TraitClause0, @TraitClause1]), super_trait_0: const (Opaque(missing supertrait vtable)) }
>>>>>>> ad084893
    return
}

// Full name: test_crate::{impl Modifiable<T> for i32}::{vtable}
static {impl Modifiable<T> for i32}::{vtable}<T>: test_crate::Modifiable::{vtable}<T>
where
    [@TraitClause0]: Sized<T>,
    [@TraitClause1]: Clone<T>,
 = {impl Modifiable<T> for i32}::{vtable}()

// Full name: test_crate::{impl Modifiable<T> for i32}
impl<T> Modifiable<T> for i32
where
    [@TraitClause0]: Sized<T>,
    [@TraitClause1]: Clone<T>,
{
    parent_clause0 = MetaSized<i32>
    parent_clause1 = @TraitClause0
    fn modify<'_0_1, '_1_1> = {impl Modifiable<T> for i32}::modify<'_0_1, '_1_1, T>[@TraitClause0, @TraitClause1]
    vtable: {impl Modifiable<T> for i32}::{vtable}<T>[@TraitClause0, @TraitClause1]
}

// Full name: test_crate::modify_trait_object
fn modify_trait_object<'_0, T>(@1: &'_0 (T)) -> T
where
    [@TraitClause0]: Sized<T>,
    [@TraitClause1]: Clone<T>,
{
    let @0: T; // return
    let arg@1: &'_ (T); // arg #1
    let x@2: &'_ mut ((dyn exists<_dyn> [@TraitClause0_1]: Modifiable<_dyn, T> + _dyn : '_)); // local
    let @3: &'_ mut (i32); // anonymous local
    let @4: &'_ mut (i32); // anonymous local
    let @5: i32; // anonymous local
    let @6: &'_ mut ((dyn exists<_dyn> [@TraitClause0_1]: Modifiable<_dyn, T> + _dyn : '_)); // anonymous local
    let @7: &'_ (T); // anonymous local

    storage_live(x@2)
    storage_live(@3)
    storage_live(@4)
    storage_live(@5)
    @5 := const (199 : i32)
    @4 := &mut @5
    @3 := &mut *(@4)
    x@2 := unsize_cast<&'_ mut (i32), &'_ mut ((dyn exists<_dyn> [@TraitClause0_1]: Modifiable<_dyn, T> + _dyn : '_)), {impl Modifiable<T> for i32}<T>[@TraitClause0, @TraitClause1]>(move (@3))
    storage_dead(@3)
    storage_dead(@4)
    storage_live(@6)
    @6 := &two-phase-mut *(x@2) with_metadata(copy (x@2.metadata))
    storage_live(@7)
    @7 := &*(arg@1)
    @0 := (move (*(@6.metadata)).method_modify)(move (@6), move (@7))
    storage_dead(@7)
    storage_dead(@6)
    storage_dead(@5)
    storage_dead(x@2)
    return
}

// Full name: test_crate::main
fn main()
{
    let @0: (); // return
    let @1: i32; // anonymous local
    let @2: &'_ (i32); // anonymous local
    let @3: &'_ (i32); // anonymous local
    let @4: i32; // anonymous local

    @0 := ()
    storage_live(@1)
    storage_live(@2)
    storage_live(@3)
    storage_live(@4)
    @4 := const (42 : i32)
    @3 := &@4
    @2 := &*(@3)
    @1 := modify_trait_object<'_, i32>[Sized<i32>, {impl Clone for i32}](move (@2))
    storage_dead(@2)
    storage_dead(@4)
    storage_dead(@3)
    storage_dead(@1)
    @0 := ()
    return
}


<|MERGE_RESOLUTION|>--- conflicted
+++ resolved
@@ -145,16 +145,6 @@
     [@TraitClause1]: Clone<T>,
 {
     let ret@0: test_crate::Modifiable::{vtable}<T>; // return
-<<<<<<< HEAD
-    let @1: (); // anonymous local
-    let @2: &'static (core::marker::MetaSized::{vtable}); // anonymous local
-
-    storage_live(@1)
-    @1 := ()
-    storage_live(@2)
-    @2 := &core::marker::MetaSized::{vtable}
-    ret@0 := test_crate::Modifiable::{vtable} { size: const (Opaque(unknown size)), align: const (Opaque(unknown align)), drop: const (Opaque(unknown drop)), method_modify: const ({vtable_method}<'_, '_, T>[@TraitClause0, @TraitClause1]), super_trait_0: move (@2) }
-=======
     let size@1: usize; // local
     let align@2: usize; // local
 
@@ -163,7 +153,6 @@
     storage_live(align@2)
     align@2 := align_of<i32>
     ret@0 := test_crate::Modifiable::{vtable} { size: move (size@1), align: move (align@2), drop: const (Drop<i32>::drop_in_place), method_modify: const ({vtable_method}<'_, '_, T>[@TraitClause0, @TraitClause1]), super_trait_0: const (Opaque(missing supertrait vtable)) }
->>>>>>> ad084893
     return
 }
 
