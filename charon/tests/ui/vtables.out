--- conflicted
+++ resolved
@@ -337,17 +337,6 @@
 fn {impl Checkable<i32> for i32}::{vtable}() -> test_crate::Checkable::{vtable}<i32>
 {
     let ret@0: test_crate::Checkable::{vtable}<i32>; // return
-<<<<<<< HEAD
-    let @1: (); // anonymous local
-    let @2: &'static (core::marker::MetaSized::{vtable}); // anonymous local
-    let @3: (); // anonymous local
-    let @4: &'static (test_crate::Super::{vtable}<i32>); // anonymous local
-
-    storage_live(@1)
-    @1 := ()
-    storage_live(@2)
-    @2 := &core::marker::MetaSized::{vtable}
-=======
     let size@1: usize; // local
     let align@2: usize; // local
     let @3: (); // anonymous local
@@ -357,16 +346,11 @@
     size@1 := size_of<i32>
     storage_live(align@2)
     align@2 := align_of<i32>
->>>>>>> ad084893
     storage_live(@3)
     @3 := ()
     storage_live(@4)
     @4 := &{impl Super<i32> for i32}::{vtable}
-<<<<<<< HEAD
-    ret@0 := test_crate::Checkable::{vtable} { size: const (Opaque(unknown size)), align: const (Opaque(unknown align)), drop: const (Opaque(unknown drop)), method_check: const ({impl Checkable<i32> for i32}::check::{vtable_method}<'_>), super_trait_0: move (@2), super_trait_1: move (@4) }
-=======
     ret@0 := test_crate::Checkable::{vtable} { size: move (size@1), align: move (align@2), drop: const (Drop<i32>::drop_in_place), method_check: const ({impl Checkable<i32> for i32}::check::{vtable_method}<'_>), super_trait_0: const (Opaque(missing supertrait vtable)), super_trait_1: move (@4) }
->>>>>>> ad084893
     return
 }
 
@@ -526,16 +510,6 @@
     [@TraitClause1]: Clone<T>,
 {
     let ret@0: test_crate::Modifiable::{vtable}<T>; // return
-<<<<<<< HEAD
-    let @1: (); // anonymous local
-    let @2: &'static (core::marker::MetaSized::{vtable}); // anonymous local
-
-    storage_live(@1)
-    @1 := ()
-    storage_live(@2)
-    @2 := &core::marker::MetaSized::{vtable}
-    ret@0 := test_crate::Modifiable::{vtable} { size: const (Opaque(unknown size)), align: const (Opaque(unknown align)), drop: const (Opaque(unknown drop)), method_modify: const ({impl Modifiable<T> for i32}::modify::{vtable_method}<'_, '_, T>[@TraitClause0, @TraitClause1]), super_trait_0: move (@2) }
-=======
     let size@1: usize; // local
     let align@2: usize; // local
 
@@ -544,7 +518,6 @@
     storage_live(align@2)
     align@2 := align_of<i32>
     ret@0 := test_crate::Modifiable::{vtable} { size: move (size@1), align: move (align@2), drop: const (Drop<i32>::drop_in_place), method_modify: const ({impl Modifiable<T> for i32}::modify::{vtable_method}<'_, '_, T>[@TraitClause0, @TraitClause1]), super_trait_0: const (Opaque(missing supertrait vtable)) }
->>>>>>> ad084893
     return
 }
 
@@ -872,29 +845,17 @@
 fn {impl Both32And64 for i32}::{vtable}() -> test_crate::Both32And64::{vtable}
 {
     let ret@0: test_crate::Both32And64::{vtable}; // return
-<<<<<<< HEAD
-    let @1: (); // anonymous local
-    let @2: &'static (core::marker::MetaSized::{vtable}); // anonymous local
-=======
     let size@1: usize; // local
     let align@2: usize; // local
->>>>>>> ad084893
     let @3: (); // anonymous local
     let @4: &'static (test_crate::BaseOn::{vtable}<i32>); // anonymous local
     let @5: (); // anonymous local
     let @6: &'static (test_crate::BaseOn::{vtable}<i64>); // anonymous local
 
-<<<<<<< HEAD
-    storage_live(@1)
-    @1 := ()
-    storage_live(@2)
-    @2 := &core::marker::MetaSized::{vtable}
-=======
     storage_live(size@1)
     size@1 := size_of<i32>
     storage_live(align@2)
     align@2 := align_of<i32>
->>>>>>> ad084893
     storage_live(@3)
     @3 := ()
     storage_live(@4)
@@ -903,11 +864,7 @@
     @5 := ()
     storage_live(@6)
     @6 := &{impl BaseOn<i64> for i32}::{vtable}
-<<<<<<< HEAD
-    ret@0 := test_crate::Both32And64::{vtable} { size: const (Opaque(unknown size)), align: const (Opaque(unknown align)), drop: const (Opaque(unknown drop)), method_both_operate: const (Opaque(shim for default methods aren't yet supported)), super_trait_0: move (@2), super_trait_1: move (@4), super_trait_2: move (@6) }
-=======
     ret@0 := test_crate::Both32And64::{vtable} { size: move (size@1), align: move (align@2), drop: const (Drop<i32>::drop_in_place), method_both_operate: const (Opaque(shim for default methods aren't yet supported)), super_trait_0: const (Opaque(missing supertrait vtable)), super_trait_1: move (@4), super_trait_2: move (@6) }
->>>>>>> ad084893
     return
 }
 
@@ -1001,16 +958,6 @@
 fn {impl LifetimeTrait for i32}::{vtable}() -> test_crate::LifetimeTrait::{vtable}<i32>
 {
     let ret@0: test_crate::LifetimeTrait::{vtable}<i32>; // return
-<<<<<<< HEAD
-    let @1: (); // anonymous local
-    let @2: &'static (core::marker::MetaSized::{vtable}); // anonymous local
-
-    storage_live(@1)
-    @1 := ()
-    storage_live(@2)
-    @2 := &core::marker::MetaSized::{vtable}
-    ret@0 := test_crate::LifetimeTrait::{vtable} { size: const (Opaque(unknown size)), align: const (Opaque(unknown align)), drop: const (Opaque(unknown drop)), method_lifetime_method: const ({impl LifetimeTrait for i32}::lifetime_method::{vtable_method}<'_, '_>), super_trait_0: move (@2) }
-=======
     let size@1: usize; // local
     let align@2: usize; // local
 
@@ -1019,7 +966,6 @@
     storage_live(align@2)
     align@2 := align_of<i32>
     ret@0 := test_crate::LifetimeTrait::{vtable} { size: move (size@1), align: move (align@2), drop: const (Drop<i32>::drop_in_place), method_lifetime_method: const ({impl LifetimeTrait for i32}::lifetime_method::{vtable_method}<'_, '_>), super_trait_0: const (Opaque(missing supertrait vtable)) }
->>>>>>> ad084893
     return
 }
 
