use im::OrdSet;
use linked_hash_set::LinkedHashSet;
use std::collections::HashMap;
use std::iter::FromIterator;
use std::vec::Vec;

pub const DUMMY_USIZE : usize = 0;

/// A structure containing information about SCCs (Strongly Connex Components)
pub struct SCCs<Id> {
    /// The SCCs themselves
    pub sccs: Vec<Vec<Id>>,
    /// The dependencies between SCCs
    pub scc_deps: Vec<OrdSet<usize>>,
}

/// The order in which Tarjan's algorithm generates the SCCs is arbitrary,
/// while we want to keep as much as possible the original order (the order
/// in which the user generated the ids). For this, we iterate through
/// the ordered ids and try to add the SCC containing the id to a new list of SCCs
/// Of course, this SCC might have dependencies, so we need to add the dependencies
/// first (in which case we have reordering to do). This is what this function
/// does: we add an SCC and its dependencies to the list of reordered SCCs by
/// doing a depth-first search.
/// We also compute the SCC dependencies while performing this exploration.
fn insert_scc_with_deps<Id: Copy + std::hash::Hash + Eq>(
    get_id_dependencies: &dyn Fn(Id) -> Vec<Id>,
    reordered_sccs: &mut LinkedHashSet<usize>,
    scc_deps: &mut Vec<OrdSet<usize>>,
    sccs: &Vec<Vec<Id>>,
    id_to_scc: &HashMap<Id, usize>,
    scc_id: usize,
) {
    // Check if the scc id has already been added
    if reordered_sccs.contains(&scc_id) {
        return;
    }

    // Add the dependencies.
    // For every id in the dependencies, get the SCC containing this id.
    // If this is the current SCC: continue. If it is a different one, it is
    // a dependency: add it to the list of reordered SCCs.
    let scc = &sccs[scc_id];
    for id in scc.iter() {
        let ids = get_id_dependencies(*id);
        for dep_id in ids.iter() {
            let dep_scc_id = id_to_scc.get(dep_id).unwrap();
            if *dep_scc_id == scc_id {
                continue;
            } else {
                // Insert the dependency
                scc_deps[scc_id].insert(*dep_scc_id);

                // Explore the parent SCC
                insert_scc_with_deps(
                    get_id_dependencies,
                    reordered_sccs,
                    scc_deps,
                    sccs,
                    id_to_scc,
                    *dep_scc_id,
                );
            }
        }
    }

    // Add the current SCC
    reordered_sccs.insert(scc_id);
}

/// Provided we computed the SCCs (Strongly Connected Components) of a set of
/// identifier, and those identifiers are ordered, compute the set of SCCs where
/// the order of the SCCs and the order of the identifiers inside the SCCs attempt
/// to respect as much as possible the original order between the identifiers.
/// The `ids` vector gives the ordered set of identifiers.
///
///
/// This is used in several places, for instance to generate the translated
/// definitions in a consistent and stable manner. For instance, let's
/// say we extract 4 definitions  `f`, `g1`, `g2` and `h`, where:
/// - `g1` and `g2` are mutually recursive
/// - `h` calls `g1`
///
/// When translating those functions, we group together the mutually recursive
/// functions, because they have to be extracted in one single group, and thus
/// apply Tarjan's algorithm on the call graph to find out which functions are
/// mutually recursive.
/// The implementation of Tarjan's algorithm we use gives us the Strongly Connected
/// SCCs of the call graph in an arbitrary order, so we can have:
/// `[[f], [g1, g2], [h]]`, but also `[[h], [f], [g2, g1]]`, etc.
///
/// If the user defined those functions in the order: `f, g1, h, g2`, we want
/// to reorder them into: `f, g1, g2, h`, so that we can translate the mutually
/// recursive functions together, while performing a minimal amount of reordering.
/// And if reordering is not needed, because the user defined those functions
/// in the order `f, g1, g2, h`, or `g1, g2, f, h` or ... then we want to translate
/// them in this exact order.
///
/// This function performs just that: provided the order in which the definitions
/// were defined, and the SCCs of the call graph, return an order suitable for
/// translation and where the amount of reorderings is minimal with regards to
/// the initial order.
///
/// This function is also used to generate the backward functions in a stable
/// manner: the order is provided by the order in which the user listed the
/// region parameters in the function signature, and the graph is the hierarchy
/// graph (or region subtyping graph) between those regions.
pub fn reorder_sccs<Id: std::fmt::Debug + Copy + std::hash::Hash + Eq>(
    get_id_dependencies: &dyn Fn(Id) -> Vec<Id>,
    ids: &Vec<Id>,
    sccs: &[Vec<Id>],
) -> SCCs<Id> {
    // Map the identifiers to the SCC indices
    let mut id_to_scc = HashMap::<Id, usize>::new();
    for (i, scc) in sccs.iter().enumerate() {
        for id in scc {
            id_to_scc.insert(*id, i);
        }
    }

    // Reorder the identifiers inside the SCCs.
    // We iterate over the identifiers (in the order in which we register them), and
    // add them in their corresponding SCCs.
    let mut reordered_sccs: Vec<Vec<Id>> = vec![];
    sccs.iter().for_each(|_| reordered_sccs.push(vec![]));
    for id in ids {
<<<<<<< HEAD
        let scc_id = match id_to_scc.get(&id) {
            None => &DUMMY_USIZE,
              //panic!("Could not find id; {:?}", id),
=======
        let scc_id = match id_to_scc.get(id) {
            None => panic!("Could not find id; {:?}", id),
>>>>>>> 797f71a4
            Some(id) => id,
        };
        reordered_sccs[*scc_id].push(*id);
    }

    // Reorder the SCCs themselves - just do a depth first search. Iterate over
    // the def ids, and add the corresponding SCCs (with their dependencies).
    let mut reordered_sccs_ids = LinkedHashSet::<usize>::new();
    let mut scc_deps: Vec<OrdSet<usize>> = reordered_sccs.iter().map(|_| OrdSet::new()).collect();
    for id in ids {
<<<<<<< HEAD
        if id_to_scc.get(&id) != None { // unsound
            let scc_id = id_to_scc.get(&id).unwrap();
            insert_scc_with_deps(
                get_id_dependencies,
                &mut reordered_sccs_ids,
                &mut scc_deps,
                &reordered_sccs,
                &id_to_scc,
                *scc_id,
            );
        }
=======
        let scc_id = id_to_scc.get(id).unwrap();
        insert_scc_with_deps(
            get_id_dependencies,
            &mut reordered_sccs_ids,
            &mut scc_deps,
            &reordered_sccs,
            &id_to_scc,
            *scc_id,
        );
>>>>>>> 797f71a4
    }
    let reordered_sccs_ids: Vec<usize> = reordered_sccs_ids.into_iter().collect();

    // Compute the map from the original SCC ids to the new SCC ids (after
    // reordering).
    let mut old_id_to_new_id: Vec<usize> = reordered_sccs_ids.iter().map(|_| 0).collect();
    for new_id in 0..reordered_sccs_ids.len() {
        old_id_to_new_id[reordered_sccs_ids[new_id]] = new_id;
    }

    // Generate the reordered SCCs
    let tgt_sccs = reordered_sccs_ids
        .iter()
        .map(|scc_id| reordered_sccs[*scc_id].clone())
        .collect();

    // Compute the dependencies with the new indices
    let mut tgt_deps: Vec<OrdSet<usize>> = reordered_sccs.iter().map(|_| OrdSet::new()).collect();
    for old_id in 0..scc_deps.len() {
        let new_id = old_id_to_new_id[old_id];
        tgt_deps[new_id] =
            OrdSet::from_iter(scc_deps[old_id].iter().map(|old| old_id_to_new_id[*old]));
    }

    SCCs {
        sccs: tgt_sccs,
        scc_deps: tgt_deps,
    }
}<|MERGE_RESOLUTION|>--- conflicted
+++ resolved
@@ -124,14 +124,8 @@
     let mut reordered_sccs: Vec<Vec<Id>> = vec![];
     sccs.iter().for_each(|_| reordered_sccs.push(vec![]));
     for id in ids {
-<<<<<<< HEAD
-        let scc_id = match id_to_scc.get(&id) {
-            None => &DUMMY_USIZE,
-              //panic!("Could not find id; {:?}", id),
-=======
         let scc_id = match id_to_scc.get(id) {
             None => panic!("Could not find id; {:?}", id),
->>>>>>> 797f71a4
             Some(id) => id,
         };
         reordered_sccs[*scc_id].push(*id);
@@ -142,19 +136,6 @@
     let mut reordered_sccs_ids = LinkedHashSet::<usize>::new();
     let mut scc_deps: Vec<OrdSet<usize>> = reordered_sccs.iter().map(|_| OrdSet::new()).collect();
     for id in ids {
-<<<<<<< HEAD
-        if id_to_scc.get(&id) != None { // unsound
-            let scc_id = id_to_scc.get(&id).unwrap();
-            insert_scc_with_deps(
-                get_id_dependencies,
-                &mut reordered_sccs_ids,
-                &mut scc_deps,
-                &reordered_sccs,
-                &id_to_scc,
-                *scc_id,
-            );
-        }
-=======
         let scc_id = id_to_scc.get(id).unwrap();
         insert_scc_with_deps(
             get_id_dependencies,
@@ -164,7 +145,6 @@
             &id_to_scc,
             *scc_id,
         );
->>>>>>> 797f71a4
     }
     let reordered_sccs_ids: Vec<usize> = reordered_sccs_ids.into_iter().collect();
 
