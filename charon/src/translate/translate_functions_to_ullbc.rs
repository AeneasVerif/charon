--- conflicted
+++ resolved
@@ -1901,13 +1901,8 @@
             // Error case: we could have a specific variant
             Err(_) => None,
         };
-<<<<<<< HEAD
-        // Save the new global
-        self.translated.global_decls.insert(
-=======
 
         Ok(GlobalDecl {
->>>>>>> a00876a9
             def_id,
             rust_id,
             item_meta,
