//! This file groups everything which is linked to implementations about [crate::expressions]
#![allow(dead_code)]

use crate::assumed;
use crate::common::*;
use crate::expressions::*;
use crate::formatter::Formatter;
use crate::types::*;
use crate::ullbc_ast::GlobalDeclId;
use crate::values;
use crate::values::*;
use serde::ser::SerializeStruct;
use serde::ser::SerializeTupleVariant;
use serde::{Serialize, Serializer};

impl Place {
    pub fn new(var_id: VarId::Id) -> Place {
        Place {
            var_id,
            projection: im::Vector::new(),
        }
    }
}

impl Serialize for Place {
    fn serialize<S>(&self, serializer: S) -> std::result::Result<S::Ok, S::Error>
    where
        S: Serializer,
    {
        let mut s = serializer.serialize_struct("Place", 2)?;
        s.serialize_field("var_id", &self.var_id)?;
        let projection = VectorSerializer::new(&self.projection);
        s.serialize_field("projection", &projection)?;
        s.end()
    }
}

impl std::fmt::Display for BorrowKind {
    fn fmt(&self, f: &mut std::fmt::Formatter<'_>) -> std::result::Result<(), std::fmt::Error> {
        match self {
            BorrowKind::Shared => write!(f, "Shared"),
            BorrowKind::Mut => write!(f, "Mut"),
            BorrowKind::TwoPhaseMut => write!(f, "TwoPhaseMut"),
            BorrowKind::Shallow => write!(f, "Shallow"),
        }
    }
}

impl std::string::ToString for UnOp {
    fn to_string(&self) -> String {
        match self {
            UnOp::Not => "~".to_string(),
            UnOp::Neg => "-".to_string(),
            UnOp::Cast(src, tgt) => format!("cast<{},{}>", src, tgt),
        }
    }
}

impl std::string::ToString for BinOp {
    fn to_string(&self) -> String {
        match self {
            BinOp::BitXor => "^".to_string(),
            BinOp::BitAnd => "&".to_string(),
            BinOp::BitOr => "|".to_string(),
            BinOp::Eq => "==".to_string(),
            BinOp::Lt => "<".to_string(),
            BinOp::Le => "<=".to_string(),
            BinOp::Ne => "!=".to_string(),
            BinOp::Ge => ">=".to_string(),
            BinOp::Gt => ">".to_string(),
            BinOp::Div => "/".to_string(),
            BinOp::Rem => "%".to_string(),
            BinOp::Add => "+".to_string(),
            BinOp::Sub => "-".to_string(),
            BinOp::Mul => "*".to_string(),
            BinOp::Shl => "<<".to_string(),
            BinOp::Shr => ">>".to_string(),
        }
    }
}

impl Place {
    pub fn fmt_with_ctx<T>(&self, ctx: &T) -> String
    where
        T: Formatter<VarId::Id> + Formatter<(TypeDeclId::Id, Option<VariantId::Id>, FieldId::Id)>,
    {
        let mut out = ctx.format_object(self.var_id);

        for p in &self.projection {
            match p {
                ProjectionElem::Deref => {
                    out = format!("*({})", out);
                }
                ProjectionElem::DerefBox => {
                    out = format!("deref_box ({})", out);
                }
                ProjectionElem::DerefRawPtr => {
                    out = format!("deref_raw_ptr ({})", out);
                }
                ProjectionElem::DerefPtrUnique => {
                    out = format!("deref_ptr_unique ({})", out);
                }
                ProjectionElem::DerefPtrNonNull => {
                    out = format!("deref_ptr_non_null ({})", out);
                }
                ProjectionElem::Field(proj_kind, field_id) => match proj_kind {
                    FieldProjKind::Adt(adt_id, opt_variant_id) => {
                        let field_name = ctx.format_object((*adt_id, *opt_variant_id, *field_id));
                        let downcast = match opt_variant_id {
                            None => "".to_string(),
                            Some(variant_id) => format!(" as variant @{}", variant_id),
                        };
                        out = format!("({}{}).{}", out, downcast, field_name);
                    }
                    FieldProjKind::Tuple(_) => {
                        out = format!("({}).{}", out, field_id);
                    }
                    FieldProjKind::Option(_) => {
                        out = format!("({}).{}", out, field_id);
                    }
                },
            }
        }

        out
    }

    /// Perform a type substitution - actually simply clone the object
    pub fn substitute(&self, _subst: &ETypeSubst) -> Self {
        self.clone()
    }
}

impl std::string::ToString for Place {
    fn to_string(&self) -> String {
        self.fmt_with_ctx(&values::DummyFormatter {})
    }
}

impl OperandConstantValue {
    pub fn fmt_with_ctx<T>(&self, ctx: &T) -> String
    where
        T: Formatter<TypeDeclId::Id> + Formatter<GlobalDeclId::Id>,
    {
        match self {
            OperandConstantValue::PrimitiveValue(c) => c.to_string(),
            OperandConstantValue::Adt(variant_id, values) => {
                // It is a bit annoying: in order to properly format the value,
                // we need the type (which contains the type def id).
                // Anyway, the printing utilities are mostly for debugging.
                let variant_id = match variant_id {
                    Option::Some(id) => format!("Some({})", id),
                    Option::None => "None".to_string(),
                };
                let values: Vec<String> = values.iter().map(|v| v.fmt_with_ctx(ctx)).collect();
                format!("ConstAdt {} [{}]", variant_id, values.join(", "))
            }
            OperandConstantValue::ConstantId(id) => ctx.format_object(*id),
            OperandConstantValue::StaticId(id) => format!("alloc: &{}", ctx.format_object(*id)),
        }
    }
}

impl std::string::ToString for OperandConstantValue {
    fn to_string(&self) -> String {
        self.fmt_with_ctx(&values::DummyFormatter {})
    }
}

impl Operand {
    pub fn fmt_with_ctx<T>(&self, ctx: &T) -> String
    where
        T: Formatter<VarId::Id>
            + Formatter<TypeDeclId::Id>
            + Formatter<GlobalDeclId::Id>
            + Formatter<(TypeDeclId::Id, Option<VariantId::Id>, FieldId::Id)>,
    {
        match self {
            Operand::Copy(p) => format!("copy ({})", p.fmt_with_ctx(ctx)),
            Operand::Move(p) => format!("move ({})", p.fmt_with_ctx(ctx)),
            Operand::Const(_, c) => format!("const ({})", c.fmt_with_ctx(ctx)),
        }
    }

    /// Perform a type substitution - actually simply clone the object
    pub fn substitute(&self, _subst: &ETypeSubst) -> Self {
        self.clone()
    }
}

impl std::string::ToString for Operand {
    fn to_string(&self) -> String {
        self.fmt_with_ctx(&values::DummyFormatter {})
    }
}

impl Rvalue {
    pub fn fmt_with_ctx<'a, T>(&'a self, ctx: &T) -> String
    where
        T: Formatter<VarId::Id>
            + Formatter<TypeDeclId::Id>
            + Formatter<GlobalDeclId::Id>
            + Formatter<(TypeDeclId::Id, VariantId::Id)>
            + Formatter<(TypeDeclId::Id, Option<VariantId::Id>, FieldId::Id)>
            + Formatter<TypeVarId::Id>
            + Formatter<&'a ErasedRegion>,
    {
        match self {
            Rvalue::Use(x) => x.fmt_with_ctx(ctx),
            Rvalue::Ref(place, borrow_kind) => match borrow_kind {
                BorrowKind::Shared => format!("&{}", place.fmt_with_ctx(ctx)),
                BorrowKind::Mut => format!("&mut {}", place.fmt_with_ctx(ctx)),
                BorrowKind::TwoPhaseMut => {
                    format!("&two-phase-mut {}", place.fmt_with_ctx(ctx))
                }
                BorrowKind::Shallow => format!("&shallow {}", place.fmt_with_ctx(ctx)),
            },
            Rvalue::UnaryOp(unop, x) => {
                format!("{}({})", unop.to_string(), x.fmt_with_ctx(ctx))
            }
            Rvalue::BinaryOp(binop, x, y) => format!(
                "{} {} {}",
                x.fmt_with_ctx(ctx),
                binop.to_string(),
                y.fmt_with_ctx(ctx)
            ),
            Rvalue::Discriminant(p) => {
                format!("@discriminant({})", p.fmt_with_ctx(ctx),)
            }
            Rvalue::Aggregate(kind, ops) => {
                let ops_s: Vec<String> = ops.iter().map(|op| op.fmt_with_ctx(ctx)).collect();
                match kind {
<<<<<<< HEAD
                    AggregateKind::Tuple | AggregateKind::Array => format!("({})", ops_s.join(", ")).to_string(),
=======
                    AggregateKind::Tuple => format!("({})", ops_s.join(", ")),
>>>>>>> e2b0418a
                    AggregateKind::Option(variant_id, _) => {
                        if *variant_id == assumed::OPTION_NONE_VARIANT_ID {
                            assert!(ops.is_empty());
                            "@Option::None".to_string()
                        } else if *variant_id == assumed::OPTION_SOME_VARIANT_ID {
                            assert!(ops.len() == 1);
                            format!("@Option::Some({})", ops[0].fmt_with_ctx(ctx))
                        } else {
                            unreachable!();
                        }
                    }
                    AggregateKind::Adt(def_id, variant_id, _, _) => {
                        // Format every field
                        let mut fields = vec![];
                        for (i, op) in ops.iter().enumerate() {
                            let field_id = FieldId::Id::new(i);
                            let field_name = ctx.format_object((*def_id, *variant_id, field_id));
                            fields.push(format!("{}: {}", field_name, op.fmt_with_ctx(ctx)));
                        }

                        let variant = match variant_id {
                            None => ctx.format_object(*def_id),
                            Some(variant_id) => ctx.format_object((*def_id, *variant_id)),
                        };
                        format!("{} {{ {} }}", variant, fields.join(", "))
                    }
                }
            }
            Rvalue::Global(gid) => ctx.format_object(*gid),
        }
    }

    /// Perform a type substitution - actually simply clone the object
    pub fn substitute(&self, _subst: &ETypeSubst) -> Self {
        self.clone()
    }
}

impl std::string::ToString for Rvalue {
    fn to_string(&self) -> String {
        self.fmt_with_ctx(&values::DummyFormatter {})
    }
}

impl Serialize for AggregateKind {
    fn serialize<S>(&self, serializer: S) -> std::result::Result<S::Ok, S::Error>
    where
        S: Serializer,
    {
        // Note that we rename the variant names
        // Also, it seems the "standard" way of doing is the following (this is
        // consistent with what the automatically generated serializer does):
        // - if the arity is > 0, use `serialize_tuple_variant`
        // - otherwise simply serialize a string with the variant name
        match self {
            AggregateKind::Tuple => "AggregatedTuple".serialize(serializer),
            AggregateKind::Option(variant_id, ty) => {
                let mut vs = serializer.serialize_tuple_variant(
                    "AggregateKind",
                    1,
                    "AggregatedOption",
                    2,
                )?;

                vs.serialize_field(variant_id)?;
                vs.serialize_field(ty)?;

                vs.end()
            }
            AggregateKind::Adt(def_id, opt_variant_id, regions, tys) => {
                let mut vs =
                    serializer.serialize_tuple_variant("AggregateKind", 1, "AggregatedAdt", 4)?;

                vs.serialize_field(def_id)?;
                vs.serialize_field(opt_variant_id)?;
                let regions = VecSerializer::new(regions);
                vs.serialize_field(&regions)?;
                let tys = VecSerializer::new(tys);
                vs.serialize_field(&tys)?;

                vs.end()
            }
            AggregateKind::Array => "AggregateKindArray".serialize(serializer)
        }
    }
}

impl Serialize for OperandConstantValue {
    fn serialize<S>(&self, serializer: S) -> std::result::Result<S::Ok, S::Error>
    where
        S: Serializer,
    {
        match self {
            // [OperandConstantValue] exists only to handle temporary cases inherited from the MIR:
            // for the final (U)LLBC format, we simply export the underlying constant value.
            OperandConstantValue::PrimitiveValue(cv) => cv.serialize(serializer),
            _ => unreachable!("unexpected `{:?}`: `OperandConstantValue` fields other than `ConstantValue` are temporary and should not occur in serialized LLBC", self),
        }
    }
}<|MERGE_RESOLUTION|>--- conflicted
+++ resolved
@@ -230,11 +230,7 @@
             Rvalue::Aggregate(kind, ops) => {
                 let ops_s: Vec<String> = ops.iter().map(|op| op.fmt_with_ctx(ctx)).collect();
                 match kind {
-<<<<<<< HEAD
-                    AggregateKind::Tuple | AggregateKind::Array => format!("({})", ops_s.join(", ")).to_string(),
-=======
-                    AggregateKind::Tuple => format!("({})", ops_s.join(", ")),
->>>>>>> e2b0418a
+                    AggregateKind::Tuple | AggregateKind::Array => format!("({})", ops_s.join(", ")),
                     AggregateKind::Option(variant_id, _) => {
                         if *variant_id == assumed::OPTION_NONE_VARIANT_ID {
                             assert!(ops.is_empty());
