use crate::assumed;
use crate::common::*;
use crate::formatter::Formatter;
use crate::generics;
use crate::id_vector::ToUsize;
use crate::meta;
use crate::names::type_def_id_to_name;
use crate::regions_hierarchy;
use crate::regions_hierarchy::TypesConstraintsMap;
use crate::reorder_decls::DeclarationGroup;
use crate::rust_to_local_ids::*;
use crate::types as ty;
use crate::types::TypeDeclId;
use im::Vector;
use rustc_hir::def_id::DefId;
use rustc_middle::mir::Mutability;
use rustc_middle::ty::{Ty, TyCtxt, TyKind};
use rustc_session::Session;

/// Translation context for type definitions
#[derive(Clone)]
pub struct TypeTransContext<'ctx> {
    /// The type definitions - TODO: rename to type_defs
    pub types: &'ctx ty::TypeDecls,
    /// Ordered declarations allowing to convert id to and from rid.
    decls: &'ctx OrderedDecls,
}

impl<'ctx> TypeTransContext<'ctx> {
    pub fn new(types: &'ctx ty::TypeDecls, decls: &'ctx OrderedDecls) -> Self {
        Self { types, decls }
    }

    pub fn get_id(&self, rid: DefId) -> TypeDeclId::Id {
        *self.decls.type_rid_to_id.get(&rid).unwrap()
    }
}

/// Auxiliary definition used to format definitions.
struct TypeDeclFormatter<'a, 'ctx> {
    tt_ctx: &'a TypeTransContext<'ctx>,
    /// The region parameters of the definition we are printing (needed to
    /// correctly pretty print region var ids)
    region_params: &'a ty::RegionVarId::Vector<ty::RegionVar>,
    /// The type parameters of the definition we are printing (needed to
    /// correctly pretty print type var ids)
    type_params: &'a ty::TypeVarId::Vector<ty::TypeVar>,
}

impl<'ctx> Formatter<ty::TypeDeclId::Id> for TypeTransContext<'ctx> {
    fn format_object(&self, id: ty::TypeDeclId::Id) -> String {
        self.types.format_object(id)
    }
}

impl<'a, 'ctx> Formatter<ty::RegionVarId::Id> for TypeDeclFormatter<'a, 'ctx> {
    fn format_object(&self, id: ty::RegionVarId::Id) -> String {
        // Lookup the region parameter
        let v = self.region_params.get(id).unwrap();
        // Format
        v.to_string()
    }
}

impl<'a, 'ctx> Formatter<ty::TypeVarId::Id> for TypeDeclFormatter<'a, 'ctx> {
    fn format_object(&self, id: ty::TypeVarId::Id) -> String {
        // Lookup the type parameter
        let v = self.type_params.get(id).unwrap();
        // Format
        v.to_string()
    }
}

impl<'a, 'ctx> Formatter<&ty::Region<ty::RegionVarId::Id>> for TypeDeclFormatter<'a, 'ctx> {
    fn format_object(&self, r: &ty::Region<ty::RegionVarId::Id>) -> String {
        r.fmt_with_ctx(self)
    }
}

impl<'a, 'ctx> Formatter<&ty::ErasedRegion> for TypeDeclFormatter<'a, 'ctx> {
    fn format_object(&self, _: &ty::ErasedRegion) -> String {
        "".to_owned()
    }
}

impl<'a, 'ctx> Formatter<&ty::TypeDecl> for TypeDeclFormatter<'a, 'ctx> {
    fn format_object(&self, def: &ty::TypeDecl) -> String {
        def.fmt_with_ctx(self)
    }
}

impl<'a, 'ctx> Formatter<ty::TypeDeclId::Id> for TypeDeclFormatter<'a, 'ctx> {
    fn format_object(&self, id: ty::TypeDeclId::Id) -> String {
        self.tt_ctx.format_object(id)
    }
}

impl<'ctx> Formatter<&ty::TypeDecl> for TypeTransContext<'ctx> {
    fn format_object(&self, def: &ty::TypeDecl) -> String {
        // Create a type def formatter (which will take care of the
        // type parameters)
        let formatter = TypeDeclFormatter {
            tt_ctx: self,
            region_params: &def.region_params,
            type_params: &def.type_params,
        };
        formatter.format_object(def)
    }
}

pub fn translate_region_name(region: &rustc_middle::ty::RegionKind<'_>) -> Option<String> {
    // Compute the region name
    let s = match region {
        rustc_middle::ty::RegionKind::ReEarlyBound(r) => Some(r.name.to_ident_string()),
        rustc_middle::ty::RegionKind::ReLateBound(_, br) => match br.kind {
            rustc_middle::ty::BoundRegionKind::BrAnon(_, _) => None,
            rustc_middle::ty::BoundRegionKind::BrNamed(_, symbol) => Some(symbol.to_ident_string()),
            rustc_middle::ty::BoundRegionKind::BrEnv => Some("@env".to_owned()),
        },
        rustc_middle::ty::RegionKind::ReFree(r) => match r.bound_region {
            rustc_middle::ty::BoundRegionKind::BrAnon(_, _) => None,
            rustc_middle::ty::BoundRegionKind::BrNamed(_, symbol) => Some(symbol.to_ident_string()),
            rustc_middle::ty::BoundRegionKind::BrEnv => Some("@env".to_owned()),
        },
        _ => {
            unreachable!();
        }
    };

    // We ignore the name when it is equal to "'_"
    if s.is_some() && s.as_ref().unwrap() == "'_" {
        None
    } else {
        s
    }
}

pub fn translate_non_erased_region<'tcx>(
    region_params: &im::OrdMap<rustc_middle::ty::RegionKind<'tcx>, ty::RegionVarId::Id>,
    region: rustc_middle::ty::RegionKind<'tcx>,
) -> ty::Region<ty::RegionVarId::Id> {
    match region {
        rustc_middle::ty::RegionKind::ReErased => unreachable!(),
        rustc_middle::ty::RegionKind::ReStatic => ty::Region::Static,
        _ => {
            let rid = region_params.get(&region).unwrap();
            ty::Region::Var(*rid)
        }
    }
}

/// Translate a region which is expected to be erased.
///
/// The regions are expected to be erased inside the function bodies (i.e.:
/// we believe MIR uses regions only in the function signatures).
<<<<<<< HEAD
pub fn translate_erased_region<'tcx>(
    region: rustc_middle::ty::RegionKind<'tcx>,
) -> ty::ErasedRegion {
    return ty::ErasedRegion::Erased;  // unsound
    // match region {
    //     rustc_middle::ty::RegionKind::ReErased => ty::ErasedRegion::Erased,
    //     _ => {
    //      unreachable!();
    //     }
    // }
=======
pub fn translate_erased_region(region: rustc_middle::ty::RegionKind<'_>) -> ty::ErasedRegion {
    match region {
        rustc_middle::ty::RegionKind::ReErased => ty::ErasedRegion::Erased,
        _ => {
            unreachable!();
        }
    }
>>>>>>> 797f71a4
}

/// Translate a Ty.
///
/// Typically used in this module to translate the fields of a structure/
/// enumeration definition, or later to translate the type of a variable.
///
/// This function is also used in other modules, like
/// [crate::translate_functions_to_ullbc].
/// This is the reason why the `type_params` parameter is quite general,
/// and links rust identifiers to types, rather than type variables (in
/// this module, this map should always link to the translation of the
/// type variables, but in other variables it may define a real substitution,
/// in the case the interpreter dives into functions for example).
///
/// Note that we take as parameter a function to translate regions, because
/// regions can be translated in several manners (non-erased region or erased
/// regions), in which case the return type is different.
pub fn translate_ty<'tcx, R>(
    tcx: TyCtxt,
    trans_ctx: &TypeTransContext,
    region_translator: &dyn Fn(&rustc_middle::ty::RegionKind<'tcx>) -> R,
    type_params: &im::OrdMap<u32, ty::Ty<R>>,
    ty: &Ty<'tcx>,
) -> Result<ty::Ty<R>>
where
    R: Clone + Eq,
{
    translate_ty_kind(tcx, trans_ctx, region_translator, type_params, ty.kind())
}

/// Translate a [TyKind].
///
/// See the comments for [translate_ty] (the two functions do the same thing,
/// they simply don't take the same input parameters).
pub fn translate_ty_kind<'tcx, R>(
    tcx: TyCtxt,
    trans_ctx: &TypeTransContext,
    region_translator: &dyn Fn(&rustc_middle::ty::RegionKind<'tcx>) -> R,
    type_params: &im::OrdMap<u32, ty::Ty<R>>,
    ty_kind: &TyKind<'tcx>,
) -> Result<ty::Ty<R>>
where
    R: Clone + Eq,
{
    trace!("{:?}", ty_kind);
    match ty_kind {
        TyKind::Bool => Ok(ty::Ty::Bool),
        TyKind::Char => Ok(ty::Ty::Char),
        TyKind::Int(int_ty) => Ok(ty::Ty::Integer(ty::IntegerTy::rust_int_ty_to_integer_ty(
            *int_ty,
        ))),
        TyKind::Uint(int_ty) => Ok(ty::Ty::Integer(ty::IntegerTy::rust_uint_ty_to_integer_ty(
            *int_ty,
        ))),
        TyKind::Str => Ok(ty::Ty::Str),
        TyKind::Float(_) => {
            trace!("Float");
            // This case should have been filtered during the registration phase
            unreachable!();
        }
        TyKind::Never => Ok(ty::Ty::Never),

        TyKind::Alias(_, _) => {
            unimplemented!();
        }

        TyKind::Adt(adt, substs) => {
            let adt_did = adt.did();
            trace!("Adt: {:?}", adt_did);

            // Retrieve the list of used arguments
            let used_params = if adt_did.is_local() {
                Option::None
            } else {
                let name = type_def_id_to_name(tcx, adt_did);
                assumed::type_to_used_params(&name)
            };

            // Translate the type parameters instantiation
            let (regions, params) = translate_substs(
                tcx,
                trans_ctx,
                region_translator,
                type_params,
                used_params,
                substs,
            )?;

            // Retrieve the ADT identifier
            let def_id = translate_defid(tcx, trans_ctx, adt_did);

            // Return the instantiated ADT
            Ok(ty::Ty::Adt(
                def_id,
                Vector::from(regions),
                Vector::from(params),
            ))
        }
        TyKind::Array(ty, _const_param) => {
            trace!("Array");

            let ty = translate_ty(tcx, trans_ctx, region_translator, type_params, ty)?;
            Ok(ty::Ty::Array(Box::new(ty)))
        }
        TyKind::Slice(ty) => {
            trace!("Slice");

            let ty = translate_ty(tcx, trans_ctx, region_translator, type_params, ty)?;
            Ok(ty::Ty::Slice(Box::new(ty)))
        }
        TyKind::Ref(region, ty, mutability) => {
            trace!("Ref");

            let region = region_translator(region);
            let ty = translate_ty(tcx, trans_ctx, region_translator, type_params, ty)?;
            let kind = match *mutability {
                Mutability::Not => ty::RefKind::Shared,
                Mutability::Mut => ty::RefKind::Mut,
            };
            Ok(ty::Ty::Ref(region, Box::new(ty), kind))
        }
        TyKind::RawPtr(ty_and_mut) => {
            trace!("RawPtr: {:?}", ty_and_mut);
            let ty = translate_ty(
                tcx,
                trans_ctx,
                region_translator,
                type_params,
                &ty_and_mut.ty,
            )?;
            let kind = match ty_and_mut.mutbl {
                Mutability::Not => ty::RefKind::Shared,
                Mutability::Mut => ty::RefKind::Mut,
            };
            Ok(ty::Ty::RawPtr(Box::new(ty), kind))
        }
        TyKind::Tuple(substs) => {
            trace!("Tuple");

            let mut params = vec![];
            for param in substs.iter() {
                let param_ty =
                    translate_ty(tcx, trans_ctx, region_translator, type_params, &param)?;
                params.push(param_ty);
            }

            Ok(ty::Ty::Adt(
                ty::TypeId::Tuple,
                Vector::new(),
                Vector::from(params),
            ))
        }

        TyKind::FnPtr(_) => {
            trace!("FnPtr");
            unimplemented!();
        }
        TyKind::Param(param) => {
            // A type parameter, for example `T` in `fn f<T>(x : T) {}`.
            // Note that this type parameter may actually have been
            // instantiated (in our environment, we may map it to another
            // type): we just have to look it up.
            // Note that if we are using this function to translate a field
            // type in a type definition, it should actually map to a type
            // parameter.
            trace!("Param");

            // Retrieve the translation of the substituted type:
            let ty = type_params.get(&param.index).unwrap();

            Ok(ty.clone())
        }

        // Below: those types should be unreachable: if such types are used in
        // the MIR, we should have found them and failed during the registration
        // phase.
        TyKind::Foreign(_) => {
            trace!("Foreign");
            unreachable!();
        }
        TyKind::Infer(_) => {
            trace!("Infer");
            unreachable!();
        }

        TyKind::FnDef(_, _) => {
            trace!("FnDef");
            unreachable!();
        }

        TyKind::Dynamic(_, _, _) => {
            trace!("Dynamic");
            unreachable!();
        }
        TyKind::Closure(_, _) => {
            trace!("Closure");
            unreachable!();
        }

        TyKind::Generator(_, _, _) | TyKind::GeneratorWitness(_) => {
            trace!("Generator");
            unreachable!();
        }

        TyKind::Error(_) => {
            trace!("Error");
            unreachable!();
        }
        TyKind::Bound(_, _) => {
            trace!("Bound");
            unreachable!();
        }
        TyKind::Placeholder(_) => {
            trace!("PlaceHolder");
            unreachable!();
        }
    }
}

/// Translate a signature type, where the regions are not erased and use region
/// variable ids.
/// Simply calls [`translate_ty`](translate_ty)
pub fn translate_sig_ty<'tcx>(
    tcx: TyCtxt,
    trans_ctx: &TypeTransContext,
    region_params: &im::OrdMap<rustc_middle::ty::RegionKind<'tcx>, ty::RegionVarId::Id>,
    type_params: &im::OrdMap<u32, ty::RTy>,
    ty: &Ty<'tcx>,
) -> Result<ty::RTy> {
    translate_ty(
        tcx,
        trans_ctx,
        &|r| translate_non_erased_region(region_params, *r),
        type_params,
        ty,
    )
}

/// Translate a type where the regions are erased
/// Simply calls [translate_ty]
pub fn translate_ety(
    tcx: TyCtxt,
    trans_ctx: &TypeTransContext,
    type_params: &im::OrdMap<u32, ty::ETy>,
    ty: &Ty,
) -> Result<ty::ETy> {
    translate_ty(
        tcx,
        trans_ctx,
        &|r| translate_erased_region(*r),
        type_params,
        ty,
    )
}

/// Simply calls [translate_ty_kind]
pub fn translate_ety_kind(
    tcx: TyCtxt,
    trans_ctx: &TypeTransContext,
    type_params: &im::OrdMap<u32, ty::ETy>,
    ty: &TyKind,
) -> Result<ty::ETy> {
    translate_ty_kind(
        tcx,
        trans_ctx,
        &|r| translate_erased_region(*r),
        type_params,
        ty,
    )
}

fn translate_substs<'tcx, R>(
    tcx: TyCtxt,
    trans_ctx: &TypeTransContext,
    region_translator: &dyn Fn(&rustc_middle::ty::RegionKind<'tcx>) -> R,
    type_params: &im::OrdMap<u32, ty::Ty<R>>,
    used_params: Option<Vec<bool>>,
    substs: &rustc_middle::ty::subst::SubstsRef<'tcx>,
) -> Result<(Vec<R>, Vec<ty::Ty<R>>)>
where
    R: Clone + Eq,
{
    // Filter the parameters
    let mut param_i = 0;
    let substs: Vec<(rustc_middle::ty::subst::GenericArg<'_>, u32)> = match used_params {
        Option::None => substs
            .iter()
            .map(|p| {
                let i = param_i;
                param_i += 1;
                (p, i)
            })
            .collect(),
        Option::Some(used_params) => substs
            .iter()
            .zip(used_params.into_iter())
            .filter_map(|(param, used)| {
                let i = param_i;
                param_i += 1;
                if used {
                    Some((param, i))
                } else {
                    None
                }
            })
            .collect(),
    };

    let mut regions: Vec<R> = vec![];
    let mut params = vec![];
    for (param, param_i) in substs.iter() {
        trace!("Adt: param {}: {:?}", param_i, param);
        match param.unpack() {
            rustc_middle::ty::subst::GenericArgKind::Type(param_ty) => {
                let param_ty =
                    translate_ty(tcx, trans_ctx, region_translator, type_params, &param_ty)?;
                params.push(param_ty);
            }
            rustc_middle::ty::subst::GenericArgKind::Lifetime(region) => {
                regions.push(region_translator(&region));
            }
            rustc_middle::ty::subst::GenericArgKind::Const(_) => {
                unimplemented!();
            }
        }
    }

    Result::Ok((regions, params))
}

/// Translate a type def id
fn translate_defid(tcx: TyCtxt, trans_ctx: &TypeTransContext, def_id: DefId) -> ty::TypeId {
    trace!("{:?}", def_id);

    if def_id.is_local() {
        ty::TypeId::Adt(trans_ctx.get_id(def_id))
    } else {
        // Non-local: check if the type has primitive support

        // Retrieve the type name
        let name = type_def_id_to_name(tcx, def_id);

        match assumed::get_type_id_from_name(&name) {
            Option::Some(id) => {
                // The type has primitive support
                ty::TypeId::Assumed(id)
            }
            Option::None => {
                // The type is external
                ty::TypeId::Adt(trans_ctx.get_id(def_id))
            }
        }
    }
}

/// Helper type
struct TypeGenericsInfo<'tcx> {
    substs: rustc_middle::ty::subst::SubstsRef<'tcx>,
    region_params: Vec<ty::RegionVar>,
    region_params_map: im::OrdMap<rustc_middle::ty::RegionKind<'tcx>, ty::RegionVarId::Id>,
    type_params: Vec<ty::TypeVar>,
    type_params_map: im::OrdMap<u32, ty::RTy>,
}

/// Auxiliary helper.
///
/// Translate the generics of a type definition.
/// Returns the translation, together with an instantiated MIR substitution,
/// which represents the generics on the MIR side (and is useful to translate
/// the body of the type...).
///
/// Rem.: this seems simpler in [crate::translate_functions_to_ullbc].
/// TODO: compare and simplify/factorize?
fn translate_type_generics<'tcx>(tcx: TyCtxt<'tcx>, def_id: DefId) -> TypeGenericsInfo<'tcx> {
    // Check the generics
    generics::check_type_generics(tcx, def_id);

    // Use a dummy substitution to instantiate the type parameters
    let substs = rustc_middle::ty::subst::InternalSubsts::identity_for_item(tcx, def_id);

    // Handle the region and type parameters:
    // - we need to know how many parameters there are
    // - we need to create a map linking the rust parameters to our pure
    //   parameters
    let mut region_params: Vec<ty::RegionVar> = vec![];
    let mut region_params_map: im::OrdMap<rustc_middle::ty::RegionKind<'tcx>, ty::RegionVarId::Id> =
        im::OrdMap::new();
    let mut region_params_counter = ty::RegionVarId::Generator::new();
    let mut type_params: Vec<ty::TypeVar> = vec![];
    let mut type_params_map: im::OrdMap<u32, ty::RTy> = im::OrdMap::new();
    let mut type_params_counter = ty::TypeVarId::Generator::new();
    for p in substs.iter() {
        match p.unpack() {
            rustc_middle::ty::subst::GenericArgKind::Type(param_ty) => {
                // The type should be a Param:
                match param_ty.kind() {
                    rustc_middle::ty::TyKind::Param(param_ty) => {
                        let type_var = ty::TypeVar {
                            index: type_params_counter.fresh_id(),
                            name: param_ty.name.to_ident_string(),
                        };
                        type_params.push(type_var.clone());
                        let type_var = ty::Ty::TypeVar(type_var.index);
                        type_params_map.insert(param_ty.index, type_var);
                    }
                    _ => {
                        panic!("Inconsistent state");
                    }
                }
            }
            rustc_middle::ty::subst::GenericArgKind::Lifetime(region) => {
                let name = translate_region_name(&region);
                let t_region = ty::RegionVar {
                    index: region_params_counter.fresh_id(),
                    name,
                };
                region_params_map.insert(*region, t_region.index);
                region_params.push(t_region);
            }
            rustc_middle::ty::subst::GenericArgKind::Const(_) => {
                unimplemented!();
            }
        }
    }

    // Sanity check: region names are pairwise distinct (this caused trouble
    // when generating names for the backward functinos in Aeneas): at some
    // point, Rustc introduced names equal to `Some("'_")` for the anonymous
    // regions, instead of using `None` (we now check in [translate_region_name]
    // and ignore names equal to "'_").
    {
        let mut s = std::collections::HashSet::new();
        for r in &region_params {
            let name = &r.name;
            if name.is_some() {
                let name = name.as_ref().unwrap();
                // assert!(s.contains(name));
                s.insert(name.clone());
            }
        }
    }

    TypeGenericsInfo {
        substs,
        region_params,
        region_params_map,
        type_params,
        type_params_map,
    }
}

/// Translate one local type definition which has not been flagged as opaque.
fn translate_transparent_type<'tcx>(
    sess: &Session,
    tcx: TyCtxt<'tcx>,
    decls: &OrderedDecls,
    type_defs: &mut ty::TypeDecls,
    trans_id: ty::TypeDeclId::Id,
    def_id: DefId,
    generics: &TypeGenericsInfo<'tcx>,
) -> Result<ty::TypeDeclKind> {
    trace!("{}", trans_id);

    // Initialize the type translation context
    let trans_ctx = TypeTransContext::new(type_defs, decls);

    // Retrieve the definition
    trace!("{:?}", def_id);
    let adt = tcx.adt_def(def_id);

    // Check and translate the generics (type and region parameters)
    let TypeGenericsInfo {
        substs,
        region_params: _,
        region_params_map,
        type_params: _,
        type_params_map,
    } = generics;

    // Explore the variants
    let mut var_id = ty::VariantId::Id::new(0); // Variant index
    let mut variants: Vec<ty::Variant> = vec![];
    for var_def in adt.variants().iter() {
        trace!("variant {}: {:?}", var_id, var_def);

        let mut fields: Vec<ty::Field> = vec![];
        let mut field_id = ty::FieldId::Id::new(0);
        /* This is for sanity: check that either all the fields have names, or
         * none of them has */
        let mut have_names: Option<bool> = Option::None;
        for field_def in var_def.fields.iter() {
            trace!("variant {}: field {}: {:?}", var_id, field_id, field_def);

            let ty = field_def.ty(tcx, substs);

            // Translate the field type
            let ty = translate_sig_ty(tcx, &trans_ctx, region_params_map, type_params_map, &ty)?;

            // Retrieve the field name.
            // Note that the only way to check if the user wrote the name or
            // if it is just an integer generated by rustc is by checking if
            // if is just made of numerals...
            let field_name = field_def.ident(tcx).name.to_ident_string();
            let field_name = {
                let field_id: std::result::Result<usize, std::num::ParseIntError> =
                    field_name.parse();
                match field_id {
                    std::result::Result::Ok(_) => None,
                    std::result::Result::Err(_) => Some(field_name),
                }
            };
            match &have_names {
                Option::None => {
                    have_names = match &field_name {
                        Option::None => Some(false),
                        Option::Some(_) => Some(true),
                    }
                }
                Option::Some(b) => {
                    assert!(*b == field_name.is_some());
                }
            };

            // Translate the span information
            let meta = meta::get_meta_from_rid(sess, tcx, &decls.file_to_id, field_def.did);

            // Store the field
            let field = ty::Field {
                meta,
                name: field_name.clone(),
                ty,
            };
            fields.push(field);

            field_id.incr();
        }

        let meta = meta::get_meta_from_rid(sess, tcx, &decls.file_to_id, var_def.def_id);
        let variant_name = var_def.ident(tcx).name.to_ident_string();
        variants.push(ty::Variant {
            meta,
            name: variant_name,
            fields: ty::FieldId::Vector::from(fields),
        });

        var_id.incr();
    }

    // Register the type
    let type_def_kind: ty::TypeDeclKind = match adt.adt_kind() {
        rustc_middle::ty::AdtKind::Struct => ty::TypeDeclKind::Struct(variants[0].fields.clone()),
        rustc_middle::ty::AdtKind::Enum => {
            ty::TypeDeclKind::Enum(ty::VariantId::Vector::from(variants))
        }
        rustc_middle::ty::AdtKind::Union => {
            // Should have been filtered during the registration phase
            unreachable!();
        }
    };

    Ok(type_def_kind)
}

/// Translate a type definition.
///
/// Note that we translate the types one by one: we don't need to take into
/// account the fact that some types are mutually recursive at this point
/// (we will need to take that into account when generating the code in a file).
fn translate_type(
    sess: &Session,
    tcx: TyCtxt,
    decls: &OrderedDecls,
    type_defs: &mut ty::TypeDecls,
    trans_id: ty::TypeDeclId::Id,
) -> Result<()> {
    let info = decls.decls_info.get(&AnyDeclId::Type(trans_id)).unwrap();

    // Check and translate the generics
    let generics = translate_type_generics(tcx, info.rid);

    // Check if the type is opaque or external, and delegate the translation
    // of the "body" to the proper function
    let kind = if !info.is_local() || !info.is_transparent {
        // Opaque types are:
        // - external types
        // - local types flagged as opaque
        ty::TypeDeclKind::Opaque
    } else {
        translate_transparent_type(sess, tcx, decls, type_defs, trans_id, info.rid, &generics)?
    };

    // Register the type
    let TypeGenericsInfo {
        substs: _,
        region_params,
        region_params_map: _,
        type_params,
        type_params_map: _,
    } = generics;

    let name = type_def_id_to_name(tcx, info.rid);
    let region_params = ty::RegionVarId::Vector::from(region_params);
    let type_params = ty::TypeVarId::Vector::from(type_params);

    // Translate the span information
    let meta = meta::get_meta_from_rid(sess, tcx, &decls.file_to_id, info.rid);

    let type_def = ty::TypeDecl {
        def_id: trans_id,
        meta,
        name,
        region_params,
        type_params,
        kind,
        // For now, initialize the regions hierarchy with a dummy value:
        // we compute it later (after returning to [translate_types]
        regions_hierarchy: regions_hierarchy::RegionGroups::new(),
    };

    trace!("{} -> {}", trans_id.to_string(), type_def.to_string());
    // Small sanity check - we have to translate the definitions in the proper
    // order, otherwise we mess up with the vector of ids
    assert!(type_defs.types.len() == trans_id.to_usize());

    type_defs.types.push_back(type_def);
    Ok(())
}

/// Translate the types.
///
/// Note that in practice, we don't really need to know in which order we should
/// extract them (i.e.: the `Declarations` parameter is not really
/// necessary), because what is important is the file generation later.
/// Still, now that the order is computed, it's better to use it (leads to a
/// better indexing, for instance).
pub fn translate_types(
    sess: &Session,
    tcx: TyCtxt,
    decls: &OrderedDecls,
) -> Result<(TypesConstraintsMap, ty::TypeDecls)> {
    trace!();

    let mut types_cover_regions = TypesConstraintsMap::new();
    let mut type_defs = ty::TypeDecls::new();

    // Translate the types one by one
    for decl in &decls.decls {
        match decl {
            DeclarationGroup::Type(decl) => match decl {
                TypeDeclarationGroup::NonRec(id) => {
                    translate_type(sess, tcx, decls, &mut type_defs, *id)?;
                    regions_hierarchy::compute_regions_hierarchy_for_type_decl_group(
                        &mut types_cover_regions,
                        &mut type_defs,
                        decl,
                    );
                }
                TypeDeclarationGroup::Rec(ids) => {
                    for id in ids {
                        translate_type(sess, tcx, decls, &mut type_defs, *id)?;
                    }
                    regions_hierarchy::compute_regions_hierarchy_for_type_decl_group(
                        &mut types_cover_regions,
                        &mut type_defs,
                        decl,
                    );
                }
            },
            DeclarationGroup::Fun(_) | DeclarationGroup::Global(_) => {
                // Ignore the functions and constants
            }
        }
    }

    // Print the type constraints map
    trace!(
        "types constraints map:\n{}\n",
        regions_hierarchy::types_constraints_map_fmt_with_ctx(&types_cover_regions, &type_defs)
    );

    // Print the translated types
    let trans_ctx = TypeTransContext::new(&type_defs, decls);
    for d in type_defs.types.iter() {
        trace!("translated type:\n{}\n", trans_ctx.format_object(d));
    }

    Ok((types_cover_regions, type_defs))
}<|MERGE_RESOLUTION|>--- conflicted
+++ resolved
@@ -153,18 +153,6 @@
 ///
 /// The regions are expected to be erased inside the function bodies (i.e.:
 /// we believe MIR uses regions only in the function signatures).
-<<<<<<< HEAD
-pub fn translate_erased_region<'tcx>(
-    region: rustc_middle::ty::RegionKind<'tcx>,
-) -> ty::ErasedRegion {
-    return ty::ErasedRegion::Erased;  // unsound
-    // match region {
-    //     rustc_middle::ty::RegionKind::ReErased => ty::ErasedRegion::Erased,
-    //     _ => {
-    //      unreachable!();
-    //     }
-    // }
-=======
 pub fn translate_erased_region(region: rustc_middle::ty::RegionKind<'_>) -> ty::ErasedRegion {
     match region {
         rustc_middle::ty::RegionKind::ReErased => ty::ErasedRegion::Erased,
@@ -172,7 +160,6 @@
             unreachable!();
         }
     }
->>>>>>> 797f71a4
 }
 
 /// Translate a Ty.
