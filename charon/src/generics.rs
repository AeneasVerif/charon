--- conflicted
+++ resolved
@@ -101,27 +101,16 @@
                 use rustc_middle::ty::{BoundConstness, ImplPolarity};
                 assert!(trait_pred.polarity == ImplPolarity::Positive);
                 // Note sure what this is about
-<<<<<<< HEAD
-                // assert!(trait_pred.constness == BoundConstness::NotConst);
-                let trait_name = trait_def_id_to_name(tcx, trait_pred.trait_ref.def_id);
-                trace!("{}", trait_name);
-                // assert!(
-=======
                 // assert!(trait_pred.constness == BoundConstness::NotConst); // patch
                 let trait_name = trait_def_id_to_name(tcx, trait_pred.trait_ref.def_id);
                 trace!("{}", trait_name);
                 // assert!(  // patch
->>>>>>> 797f71a4
                 //     trait_name.equals_ref_name(&assumed::MARKER_SIZED_NAME),
                 //     "Unsupported trait: {:?}",
                 //     trait_name
                 // );
             }
-<<<<<<< HEAD
-            PredicateKind::Clause(Clause::RegionOutlives(_)) => trace!("RegionOutlives"),
-=======
             PredicateKind::Clause(Clause::RegionOutlives(_)) => trace!("RegionOutlives"), // patch
->>>>>>> 797f71a4
             PredicateKind::Clause(Clause::TypeOutlives(_)) => trace!("TypeOutlives"),
             PredicateKind::Clause(Clause::Projection(_)) => trace!("Projection"),
             PredicateKind::WellFormed(_) => unimplemented!(),
