--- conflicted
+++ resolved
@@ -225,13 +225,8 @@
                     rustc_middle::ty::TyKind::Int(_) | rustc_middle::ty::TyKind::Uint(_) => {
                         format!("{ty:?}")
                     }
-<<<<<<< HEAD
-                    _ => format!("Formerly unreachabe: {:?}", ty),
-                    // _ =>  unreachable!(),  // patch
-=======
                     _ => { format!("Patch");
                       format!("PathElem")}
->>>>>>> 797f71a4
                 }));
             }
             DefPathData::ImplTrait => {
@@ -248,15 +243,8 @@
                 // instance to filter opaque modules.
                 name.push(PathElem::Ident(symbol.to_ident_string()));
             }
-<<<<<<< HEAD
-            _ => {
-                 // Sanity check
-                assert!(data.disambiguator == 0);
-                name.push(PathElem::Ident("default PathElem".to_string()));
-=======
             _ => { format!("Patch");
                 ()
->>>>>>> 797f71a4
                 // error!("Unexpected DefPathData: {:?}", data);
                 // unreachable!("Unexpected DefPathData: {:?}", data);
             }
