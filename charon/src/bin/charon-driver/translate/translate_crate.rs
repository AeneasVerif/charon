--- conflicted
+++ resolved
@@ -77,13 +77,9 @@
     /// Shim function to store a method in a vtable; give a method with `self: Ptr<Self>` argument,
     /// this takes a `Ptr<dyn Trait>` and forwards to the method. The `DefId` refers to the method
     /// implementation.
-<<<<<<< HEAD
     VTableMethod(TraitImplSource),
-=======
-    VTableMethod,
     /// The drop shim function to be used in the vtable as a field, the ID is an `impl`.
     VTableDropShim,
->>>>>>> 2ce514bc
 }
 
 /// The kind of a [`TransItemSourceKind::TraitImpl`].
@@ -298,12 +294,8 @@
                     | ClosureAsFnCast
                     | DropInPlaceMethod(..)
                     | VTableInstanceInitializer(..)
-<<<<<<< HEAD
                     | VTableMethod(..) => ItemId::Fun(self.translated.fun_decls.reserve_slot()),
-=======
-                    | VTableMethod
-                    | VTableDropShim => ItemId::Fun(self.translated.fun_decls.reserve_slot()),
->>>>>>> 2ce514bc
+                    | VTableDropShim(..) => ItemId::Fun(self.translated.fun_decls.reserve_slot()),
                     InherentImpl | Module => return None,
                 };
                 // Add the id to the queue of declarations to translate
