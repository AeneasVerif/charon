--- conflicted
+++ resolved
@@ -1114,26 +1114,14 @@
             output: Ty::new(TyKind::Adt(vtable_struct_ref.clone())),
         };
 
-<<<<<<< HEAD
-        let body = self
-            .gen_vtable_instance_init_body(span, impl_def, vtable_struct_ref, impl_kind)
-            .map_err(|_| Opaque);
-=======
-        let body = match impl_kind {
-            _ if item_meta.opacity.with_private_contents().is_opaque() => Err(Opaque),
-            TraitImplSource::Normal => {
-                let body = self.gen_vtable_instance_init_body(span, impl_def, vtable_struct_ref)?;
-                Ok(body)
-            }
-            _ => {
-                raise_error!(
-                    self,
-                    span,
-                    "Don't know how to generate a vtable for a virtual impl {impl_kind:?}"
-                );
-            }
-        };
->>>>>>> 92b16185
+        let body =  if item_meta.opacity.with_private_contents().is_opaque() {
+            Err(Opaque)
+        } else {
+            self
+                .gen_vtable_instance_init_body(span, impl_def, vtable_struct_ref, impl_kind)
+                .map_err(|_| Opaque)
+        };
+        
 
         Ok(FunDecl {
             def_id: init_func_id,
@@ -1264,26 +1252,17 @@
             signature.inputs[0].with_ctx(&self.into_fmt())
         );
 
-<<<<<<< HEAD
-        let body = self.translate_vtable_shim_body(
-            span,
-            &target_receiver,
-            &signature,
-            impl_func_def,
-            impl_kind,
-        )?;
-=======
         let body = if item_meta.opacity.with_private_contents().is_opaque() {
             Err(Opaque)
         } else {
             Ok(self.translate_vtable_shim_body(
-                span,
-                &target_receiver,
-                &signature,
+                span, 
+                &target_receiver, 
+                &signature, 
                 impl_func_def,
+                impl_kind,
             )?)
         };
->>>>>>> 92b16185
 
         Ok(FunDecl {
             def_id: fun_id,
