--- conflicted
+++ resolved
@@ -198,15 +198,8 @@
                 let span = self.def_span(item_source.def_id());
                 raise_error!(self, span, "Failed to translate item {id:?}.")
             }
-<<<<<<< HEAD
-            // This prevents re-translating of the same item in the usual queue processing loop.
-            // If this is not present, if the function is called before the usual processing loop,
-            // `processed` does not record the item as processed, and we end up translating it again.
-            self.processed.insert(item_source);
-=======
             // Add to avoid the double translation of the same item
             self.processed.insert(item_source.clone());
->>>>>>> ad084893
         }
         let item = self.translated.get_item(id);
         Ok(item.unwrap())
