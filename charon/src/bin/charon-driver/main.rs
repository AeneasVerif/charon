--- conflicted
+++ resolved
@@ -60,37 +60,6 @@
         }
         Ok(())
     }
-<<<<<<< HEAD
-
-    // Cargo calls the driver twice. The first call to the driver is with "--crate-name ___" and no
-    // source file, for Cargo to retrieve some information about the crate.
-    let is_dry_run = arg_values(&origin_args, "--crate-name")
-        .find(|s| *s == "___")
-        .is_some();
-    // When called using cargo, we tell cargo to use `charon-driver` by setting the
-    // `RUSTC_WORKSPACE_WRAPPER` env var. This uses `charon-driver` for all the crates in the
-    // workspace. We may however not want to be calling charon on all crates;
-    // `CARGO_PRIMARY_PACKAGE` tells us whether the crate was specifically selected or is a
-    // dependency.
-    let is_workspace_dependency =
-        env::var("CHARON_USING_CARGO").is_ok() && !env::var("CARGO_PRIMARY_PACKAGE").is_ok();
-    // Determines if we are being invoked to build a crate for the "target" architecture, in
-    // contrast to the "host" architecture. Host crates are for build scripts and proc macros and
-    // still need to be built like normal; target crates need to be processed by Charon.
-    //
-    // Currently, we detect this by checking for "--target=", which is never set for host crates.
-    // This matches what Miri does, which hopefully makes it reliable enough. This relies on us
-    // always invoking cargo itself with `--target`, which `charon` ensures.
-    let is_target = arg_values(&origin_args, "--target").next().is_some();
-
-    if is_dry_run || is_workspace_dependency || !is_target || options.only_cargo {
-        trace!("Skipping charon; running compiler normally instead.");
-        // In this case we run the compiler normally.
-        RunCompilerNormallyCallbacks
-            .run_compiler(compiler_args)
-            .unwrap();
-        return;
-=======
 }
 
 /// Calculate the list of passes we will run on the crate before outputting it.
@@ -111,7 +80,6 @@
             options.print_ullbc,
             format!("# Final ULLBC before control-flow reconstruction"),
         )));
->>>>>>> b5a37f12
     }
 
     if !options.ullbc {
