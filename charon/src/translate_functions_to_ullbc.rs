--- conflicted
+++ resolved
@@ -1352,22 +1352,13 @@
                         // assert!(name.equals_ref_name(&assumed::OPTION_NAME));
 
                         // Sanity checks
-<<<<<<< HEAD
-                        // assert!(region_params.len() == 0);
-                        // assert!(type_params.len() == 1);
-=======
                         assert!(region_params.is_empty());
                         assert!(type_params.len() == 1);
->>>>>>> 797f71a4
 
                         // Find the variant
                         let variant_id = translate_variant_id(*variant_idx);
                         if variant_id == assumed::OPTION_NONE_VARIANT_ID {
-<<<<<<< HEAD
-                            // assert!(operands_t.len() == 0);
-=======
                             assert!(operands_t.is_empty());
->>>>>>> 797f71a4
                         } else if variant_id == assumed::OPTION_SOME_VARIANT_ID {
                             assert!(operands_t.len() == 1);
                         } else {
@@ -2213,11 +2204,7 @@
     assert!(impl_item.defaultness == Defaultness::Final);
     // Note sure what this is about
     assert!(impl_item.constness == Constness::NotConst);
-<<<<<<< HEAD
-    // assert!(impl_item.of_trait.is_none(),"Charon does not implement traits yet, this field should be [None]");
-=======
     // assert!(impl_item.of_trait.is_none()); // We don't support traits for now // patch
->>>>>>> 797f71a4
 }
 
 /// Translate a function's signature, and initialize a body translation context
