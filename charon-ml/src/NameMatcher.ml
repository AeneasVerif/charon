--- conflicted
+++ resolved
@@ -210,7 +210,10 @@
     global_decls = ctx.global_decls;
     trait_decls = ctx.trait_decls;
     trait_impls = ctx.trait_impls;
-    generics = TypesUtils.empty_generic_params;
+    types = [];
+    regions = [];
+    const_generics = [];
+    trait_clauses = [];
     preds = TypesUtils.empty_predicates;
     locals = [];
   }
@@ -247,14 +250,40 @@
 type mexpr = MTy of T.ty | MCg of T.const_generic | MRegion of T.region
 [@@deriving show]
 
+type region_map = {
+  regions : T.region VarMap.t ref;  (** The map for "regular" regions *)
+  bound_regions : T.region T.RegionVarId.Map.t ref list;
+      (** The stack of maps for bound regions.
+
+          Note that the stack itself is not inside a reference: this allows us
+          not to pop it when we go outside a bound regions group.
+       *)
+}
+
 (* Small helper to store the mappings from variables to expressions *)
 type maps = {
-  rmap : T.region VarMap.t ref;  (** Regions map *)
+  rmap : region_map;  (** Regions maps. *)
   vmap : mexpr VarMap.t ref;
       (** Variables map (accounts both for the types and const generics) *)
 }
 
-let mk_empty_maps () = { rmap = ref VarMap.empty; vmap = ref VarMap.empty }
+let mk_empty_region_map () =
+  {
+    regions = ref VarMap.empty;
+    bound_regions = [ ref T.RegionVarId.Map.empty ];
+  }
+
+let mk_empty_maps () =
+  { rmap = mk_empty_region_map (); vmap = ref VarMap.empty }
+
+let maps_push_bound_regions_group (m : maps) : maps =
+  let rmap =
+    {
+      m.rmap with
+      bound_regions = ref T.RegionVarId.Map.empty :: m.rmap.bound_regions;
+    }
+  in
+  { m with rmap }
 
 (** Update a map and check that there are no incompatible
     constraints at the same time. *)
@@ -270,9 +299,21 @@
       v = v'
 
 let update_rmap (c : match_config) (m : maps) (id : var) (v : T.region) : bool =
-  let is_var = match v with RBVar _ -> true | _ -> false in
+  (* When it comes to matching, we treat erased regions like variables. *)
+  let is_var =
+    match v with RBVar _ | RErased | RFVar _ -> true | _ -> false
+  in
   if c.map_vars_to_vars && not is_var then false
-  else update_map VarMap.find_opt VarMap.add m.rmap id v
+  else
+    match v with
+    | RBVar (db_id, rid) -> (
+        (* Special treatment for the bound regions *)
+        match List.nth_opt m.rmap.bound_regions db_id with
+        | None -> raise (Failure "Unexpected bound variable")
+        | Some brmap ->
+            update_map T.RegionVarId.Map.find_opt T.RegionVarId.Map.add brmap
+              rid v)
+    | _ -> update_map VarMap.find_opt VarMap.add m.rmap.regions id v
 
 let update_tmap (c : match_config) (m : maps) (id : var) (v : T.ty) : bool =
   let is_var = match v with TVar _ -> true | _ -> false in
@@ -330,16 +371,10 @@
     bool =
   match (id, v) with
   | RStatic, RStatic -> true
-<<<<<<< HEAD
-  | RVar id, RBVar _ -> opt_update_rmap c m id v
-  | RVar id, RStatic ->
-      if c.map_vars_to_vars then false else opt_update_rmap c m id v
-=======
-  | RVar id, (RVar _ | RErased) ->
+  | RVar id, (RBVar _ | RFVar _ | RErased) ->
       (* When it comes to matching, we treat erased regions like variables *)
       opt_update_rmap c m id v
   | RVar id, _ -> if c.map_vars_to_vars then false else opt_update_rmap c m id v
->>>>>>> 43a8f8d5
   | _ -> false
 
 let match_ref_kind (prk : ref_kind) (rk : T.ref_kind) : bool =
@@ -432,7 +467,10 @@
   | EComp pid, TTraitType (trait_ref, generics, type_name) ->
       generics = TypesUtils.empty_generic_args
       && match_trait_type ctx c pid trait_ref type_name
-  | EArrow (pinputs, pout), TArrow (inputs, out) -> (
+  | EArrow (pinputs, pout), TArrow (_, inputs, out) -> (
+      (* Push a region group in the map *)
+      let m = maps_push_bound_regions_group m in
+      (* Match *)
       List.for_all2 (match_expr_with_ty ctx c m) pinputs inputs
       &&
       match pout with
@@ -614,17 +652,19 @@
 
 let region_to_pattern (m : constraints) (r : T.region) : region =
   match r with
-<<<<<<< HEAD
   | RBVar (bdid, r) ->
-      let gr = List.nth m.rmap bdid in
-      RVar (T.RegionVarId.Map.find r gr)
-=======
-  | RVar r ->
       RVar
-        (match T.RegionId.Map.find_opt r m.rmap with
-        | Some r -> r
-        | None -> None)
->>>>>>> 43a8f8d5
+        (match List.nth_opt m.rmap bdid with
+        | None -> None
+        | Some rmap -> (
+            match T.RegionVarId.Map.find_opt r rmap with
+            | Some r -> r
+            | None -> None))
+  | RFVar _ ->
+      (* For now we don't have a precise treatment of the free region variables
+         in the patterns.
+         Note that they should be used only in the symbolic execution *)
+      RVar None
   | RStatic -> RStatic
   | RErased ->
       (* We do get there when converting function pointers (when we try to
@@ -681,19 +721,11 @@
   in
   { rmap; tmap; cmap }
 
-<<<<<<< HEAD
-let constraints_map_push_regions_map (c : constraints)
-    (regions : T.region_var list) (f : constraints -> 'b) : constraints =
+let constraints_map_push_regions_map (m : constraints)
+    (regions : T.region_var list) : constraints =
   let rmap = constraints_map_compute_regions_map regions in
-  f { c with rmap = rmap :: c.rmap }
-
-type target_kind =
-  | TkPattern  (** Generate a string which can be parsed as a pattern *)
-  | TkPretty  (** Pretty printing *)
-  | TkName  (** A name for code extraction (for instance for trait instances) *)
-
-=======
->>>>>>> 43a8f8d5
+  { m with rmap = rmap :: m.rmap }
+
 type to_pat_config = {
   tgt : target_kind;
   use_trait_decl_refs : bool;  (** See {!match_with_trait_decl_refs} *)
@@ -769,7 +801,8 @@
           TypesUtils.empty_generic_args
       in
       EComp name
-  | TArrow (inputs, out) ->
+  | TArrow (regions, inputs, out) ->
+      let m = constraints_map_push_regions_map m regions in
       let inputs = List.map (ty_to_pattern_aux ctx c m) inputs in
       let out =
         if out = TypesUtils.mk_unit_ty then None
