--- conflicted
+++ resolved
@@ -98,10 +98,6 @@
       ^ ","
       ^ PPV.integer_type_to_string tgt
       ^ ">"
-<<<<<<< HEAD
-  | E.SliceNew l -> "slice_new<" ^ PPV.scalar_value_to_string l ^ ">"
-=======
->>>>>>> 5a81a41b
 
 let binop_to_string (binop : E.binop) : string =
   match binop with
