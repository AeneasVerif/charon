(** WARNING: this file is partially auto-generated. Do not edit `Types.ml` by
    hand. Edit `Types.template.ml` instead, or improve the code generation tool
    so avoid the need for hand-writing things.

    `Types.template.ml` contains the manual definitions and some `(*
    __REPLACEn__ *)` comments. These comments are replaced by auto-generated
    definitions by running `make generate-ml` in the crate root. The
    code-generation code is in `charon/src/bin/generate-ml`. *)

open Identifiers
open Meta
open Values
module TypeVarId = IdGen ()
module TypeDeclId = IdGen ()
module VariantId = IdGen ()
module FieldId = IdGen ()
module GlobalDeclId = IdGen ()
module ConstGenericVarId = IdGen ()
module TraitDeclId = IdGen ()
module TraitImplId = IdGen ()
module TraitClauseId = IdGen ()
module TraitTypeConstraintId = IdGen ()
module UnsolvedTraitId = IdGen ()
module RegionId = IdGen ()
module Disambiguator = IdGen ()
module FunDeclId = IdGen ()
module BodyId = IdGen ()

type ('id, 'x) vector = 'x list [@@deriving show, ord, eq]
type integer_type = Values.integer_type [@@deriving show, ord, eq]
type float_type = Values.float_type [@@deriving show, ord, eq]
type literal_type = Values.literal_type [@@deriving show, ord, eq]

(* Manually implemented because no type uses it (we use plain lists instead of
   vectors in generic_params), which causes visitor inference problems if we
   declare it within a visitor group. *)
type trait_type_constraint_id = TraitTypeConstraintId.id
[@@deriving show, ord, eq]

(** We define these types to control the name of the visitor functions *)
type ('id, 'name) indexed_var = {
  index : 'id;  (** Unique index identifying the variable *)
  name : 'name;  (** Variable name *)
}
[@@deriving show, ord, eq]

type fun_decl_id = (FunDeclId.id[@visitors.opaque])
and type_decl_id = (TypeDeclId.id[@visitors.opaque])
and global_decl_id = (GlobalDeclId.id[@visitors.opaque])
and trait_decl_id = (TraitDeclId.id[@visitors.opaque])
and trait_impl_id = (TraitImplId.id[@visitors.opaque])

(** The id of a translated item. *)
and any_decl_id =
  | IdType of type_decl_id
  | IdFun of fun_decl_id
  | IdGlobal of global_decl_id
  | IdTraitDecl of trait_decl_id
  | IdTraitImpl of trait_impl_id

(** The index of a binder, counting from the innermost. See [[DeBruijnVar]] for
    details. *)
and de_bruijn_id = int

(** Type-level variable.

    Variables are bound in groups. Each item has a top-level binding group in
    its [generic_params] field, and then inner binders are possible using the
    [RegionBinder<T>] and [Binder<T>] types. Each variable is linked to exactly
    one binder. The [Id] then identifies the specific variable among all those
    bound in that group.

    For instance, we have the following:
    {@rust[
      fn f<'a, 'b>(x: for<'c> fn(&'b u8, &'c u16, for<'d> fn(&'b u32, &'c u64, &'d u128)) -> u64) {}
           ^^^^^^         ^^       ^       ^          ^^       ^        ^        ^
             |       inner binder  |       |     inner binder  |        |        |
       top-level binder            |       |                   |        |        |
                             Bound(1, b)   |              Bound(2, b)   |     Bound(0, d)
                                           |                            |
                                       Bound(0, c)                 Bound(1, c)
    ]}

    To make consumption easier for projects that don't do heavy substitution, a
    micro-pass at the end changes the variables bound at the top-level (i.e. in
    the [GenericParams] of items) to be [Free]. This is an optional pass, we may
    add a flag to deactivate it. The example above becomes:
    {@rust[
      fn f<'a, 'b>(x: for<'c> fn(&'b u8, &'c u16, for<'d> fn(&'b u32, &'c u64, &'d u128)) -> u64) {}
           ^^^^^^         ^^       ^       ^          ^^       ^        ^        ^
             |       inner binder  |       |     inner binder  |        |        |
       top-level binder            |       |                   |        |        |
                                Free(b)    |                Free(b)     |     Bound(0, d)
                                           |                            |
                                       Bound(0, c)                 Bound(1, c)
    ]}

    At the moment only region variables can be bound in a non-top-level binder.
*)
and 'a0 de_bruijn_var =
  | Bound of de_bruijn_id * 'a0
      (** A variable attached to the nth binder, counting from the innermost. *)
  | Free of 'a0
      (** A variable attached to the outermost binder (the one on the item). As
          explained above, This is not used in charon internals, only as a
          micro-pass before exporting the crate data. *)

and type_var_id = (TypeVarId.id[@visitors.opaque])
and const_generic_var_id = (ConstGenericVarId.id[@visitors.opaque])
and trait_clause_id = (TraitClauseId.id[@visitors.opaque])

(** Const Generic Values. Either a primitive value, or a variable corresponding
    to a primitve value *)
and const_generic =
  | CgGlobal of global_decl_id  (** A global constant *)
  | CgVar of const_generic_var_id de_bruijn_var  (** A const generic variable *)
  | CgValue of literal  (** A concrete value *)
[@@deriving
  show,
  eq,
  ord,
  visitors
    {
      name = "iter_const_generic";
      monomorphic = [ "env" ];
      variety = "iter";
      ancestors = [ "iter_literal" ];
      nude = true (* Don't inherit VisitorsRuntime *);
    },
  visitors
    {
      name = "map_const_generic";
      monomorphic = [ "env" ];
      variety = "map";
      ancestors = [ "map_literal" ];
      nude = true (* Don't inherit VisitorsRuntime *);
    },
  visitors
    {
      name = "reduce_const_generic";
      monomorphic = [ "env" ];
      variety = "reduce";
      ancestors = [ "reduce_literal" ];
      nude = true (* Don't inherit VisitorsRuntime *);
    },
  visitors
    {
      name = "mapreduce_const_generic";
      monomorphic = [ "env" ];
      variety = "mapreduce";
      ancestors = [ "mapreduce_literal" ];
      nude = true (* Don't inherit VisitorsRuntime *);
    }]

(** Ancestor for iter visitor for {!type: Types.ty} *)
class ['self] iter_ty_base_base =
  object (self : 'self)
    inherit [_] iter_const_generic

    method visit_indexed_var :
        'id 'name.
        ('env -> 'id -> unit) ->
        ('env -> 'name -> unit) ->
        'env ->
        ('id, 'name) indexed_var ->
        unit =
      fun visit_index visit_name env x ->
        let { index; name } = x in
        visit_index env index;
        visit_name env name
  end

(** Ancestor for map visitor for {!type: Types.ty} *)
class virtual ['self] map_ty_base_base =
  object (self : 'self)
    inherit [_] map_const_generic

    method visit_indexed_var :
        'id 'name.
        ('env -> 'id -> 'id) ->
        ('env -> 'name -> 'name) ->
        'env ->
        ('id, 'name) indexed_var ->
        ('id, 'name) indexed_var =
      fun visit_index visit_name env x ->
        let { index; name } = x in
        let index = visit_index env index in
        let name = visit_name env name in
        { index; name }
  end

(** Reference to a function declaration. *)
type fun_decl_ref = {
  fun_id : fun_decl_id;
  fun_generics : generic_args;  (** Generic arguments passed to the function. *)
}

(** Reference to a global declaration. *)
and global_decl_ref = {
  global_id : global_decl_id;
  global_generics : generic_args;
}

and trait_item_name = string
and region_id = (RegionId.id[@visitors.opaque])

(** A region variable in a signature or binder. *)
and region_var = (region_id, string option) indexed_var

and region =
  | RVar of region_id de_bruijn_var
      (** Region variable. See [DeBruijnVar] for details. *)
  | RStatic  (** Static region *)
  | RErased  (** Erased region *)

(** Identifier of a trait instance. This is derived from the trait resolution.

    Should be read as a path inside the trait clauses which apply to the current
    definition. Note that every path designated by [TraitInstanceId] refers to a
    *trait instance*, which is why the [[TraitRefKind::Clause]] variant may seem
    redundant with some of the other variants. *)
and trait_instance_id =
  | TraitImpl of trait_impl_id * generic_args
      (** A specific top-level implementation item. *)
  | Clause of trait_clause_id de_bruijn_var
      (** One of the local clauses.

          Example:
          {@rust[
            fn f<T>(...) where T : Foo
                               ^^^^^^^
                               Clause(0)
          ]} *)
  | ParentClause of trait_instance_id * trait_decl_id * trait_clause_id
      (** A parent clause

          Remark: the [TraitDeclId] gives the trait declaration which is
          implemented by the instance id from which we take the parent clause
          (see example below). It is not necessary and included for convenience.

          Remark: Ideally we should store a full [TraitRef] instead, but hax
          does not give us enough information to get the right generic args.

          Example:
          {@rust[
            trait Foo1 {}
            trait Foo2 { fn f(); }

            trait Bar : Foo1 + Foo2 {}
                        ^^^^   ^^^^
                               parent clause 1
                parent clause 0

            fn g<T : Bar>(x : T) {
              x.f()
              ^^^^^
              Parent(Clause(0), Bar, 1)::f(x)
                                     ^
                                     parent clause 1 of clause 0
                                ^^^
                         clause 0 implements Bar
            }
          ]} *)
  | Self
      (** The implicit [Self: Trait] clause. Present inside trait declarations,
          including trait method declarations. Not present in trait
          implementations as we can use [TraitImpl] intead. *)
  | BuiltinOrAuto of
      trait_decl_ref region_binder
      * trait_ref list
      * (trait_item_name * ty) list
      (** A trait implementation that is computed by the compiler, such as for
          built-in trait [Sized]. This morally points to an invisible [impl]
          block; as such it contains the information we may need from one.

          Fields:
          - [trait_decl_ref]
          - [parent_trait_refs]: The [ImplExpr]s required to satisfy the implied
            predicates on the trait declaration. E.g. since [FnMut: FnOnce], a
            built-in [T: FnMut] impl would have an [ImplExpr] for [T: FnOnce].
          - [types]: The values of the associated types for this trait. *)
  | Dyn of trait_decl_ref region_binder
      (** The automatically-generated implementation for [dyn Trait]. *)
  | UnknownTrait of string  (** For error reporting. *)

(** A reference to a trait *)
and trait_ref = {
  trait_id : trait_instance_id;
  trait_decl_ref : trait_decl_ref region_binder;
      (** Not necessary, but useful *)
}

(** A predicate of the form [Type: Trait<Args>].

    About the generics, if we write:
    {@rust[
      impl Foo<bool> for String { ... }
    ]}

    The substitution is: [[String, bool]]. *)
and trait_decl_ref = {
  trait_decl_id : trait_decl_id;
  decl_generics : generic_args;
}

(** A reference to a tait impl, using the provided arguments. *)
and trait_impl_ref = {
  trait_impl_id : trait_impl_id;
  impl_generics : generic_args;
}

(** Each [GenericArgs] is meant for a corresponding [GenericParams]; this
    describes which one. *)
and generics_source =
  | GSItem of any_decl_id  (** A top-level item. *)
  | GSMethod of trait_decl_id * trait_item_name  (** A trait method. *)
  | GSBuiltin  (** A builtin item like [Box]. *)

(** A set of generic arguments. *)
and generic_args = {
  regions : region list;
  types : ty list;
  const_generics : const_generic list;
  trait_refs : trait_ref list;
}

(** A value of type [T] bound by regions. We should use [binder] instead but
    this causes name clash issues in the derived ocaml visitors. TODO: merge
    with [binder] *)
and 'a0 region_binder = {
  binder_regions : region_var list;
  binder_value : 'a0;
      (** Named this way to highlight accesses to the inner value that might be
          handling parameters incorrectly. Prefer using helper methods. *)
}

(** A predicate of the form [exists<T> where T: Trait].

    TODO: store something useful here *)
and existential_predicate = unit

and ref_kind = RMut | RShared

(** Type identifier.

    Allows us to factorize the code for built-in types, adts and tuples *)
and type_id =
  | TAdtId of type_decl_id
      (** A "regular" ADT type.

          Includes transparent ADTs and opaque ADTs (local ADTs marked as
          opaque, and external ADTs). *)
  | TTuple
  | TBuiltin of builtin_ty
      (** Built-in type. Either a primitive type like array or slice, or a
          non-primitive type coming from a standard library and that we handle
          like a primitive type. Types falling into this category include: Box,
          Vec, Cell... The Array and Slice types were initially modelled as
          primitive in the [Ty] type. We decided to move them to built-in types
          as it allows for more uniform treatment throughout the codebase. *)

and ty =
  | TAdt of type_id * generic_args
      (** An ADT. Note that here ADTs are very general. They can be:
          - user-defined ADTs
          - tuples (including [unit], which is a 0-tuple)
          - built-in types (includes some primitive types, e.g., arrays or
            slices) The information on the nature of the ADT is stored in
            ([TypeId])[TypeId]. The last list is used encode const generics,
            e.g., the size of an array

          Note: this is incorrectly named: this can refer to any valid
          [TypeDecl] including extern types. *)
  | TVar of type_var_id de_bruijn_var
  | TLiteral of literal_type
  | TNever
      (** The never type, for computations which don't return. It is sometimes
          necessary for intermediate variables. For instance, if we do (coming
          from the rust documentation):
          {@rust[
            let num: u32 = match get_a_number() {
                Some(num) => num,
                None => break,
            };
          ]}
          the second branch will have type [Never]. Also note that [Never] can
          be coerced to any type.

          Note that we eliminate the variables which have this type in a
          micro-pass. As statements don't have types, this type disappears
          eventually disappears from the AST. *)
  | TRef of region * ty * ref_kind  (** A borrow *)
  | TRawPtr of ty * ref_kind  (** A raw pointer. *)
  | TTraitType of trait_ref * trait_item_name
      (** A trait associated type

          Ex.:
          {@rust[
            trait Foo {
              type Bar; // type associated to the trait Foo
            }
          ]} *)
  | TDynTrait of existential_predicate
      (** [dyn Trait]

          This carries an existentially quantified list of predicates, e.g.
          [exists<T> where T: Into<u64>]. The predicate must quantify over a
          single type and no any regions or constants.

          TODO: we don't translate this properly yet. *)
  | TArrow of (ty list * ty) region_binder
      (** Arrow type, used for function pointers and reused for the unique type
          associated with each function item. This is a function signature with
          limited generics: it only supports lifetime generics, not other kinds
          of generics. *)
  | TError of string  (** A type that could not be computed or was incorrect. *)

(** Builtin types identifiers.

    WARNING: for now, all the built-in types are covariant in the generic
    parameters (if there are). Adding types which don't satisfy this will
    require to update the code abstracting the signatures (to properly take into
    account the lifetime constraints).

    TODO: update to not hardcode the types (except [Box] maybe) and be more
    modular. TODO: move to builtins.rs? *)
and builtin_ty =
  | TBox  (** Boxes are de facto a primitive type. *)
  | TArray  (** Primitive type *)
  | TSlice  (** Primitive type *)
  | TStr  (** Primitive type *)
[@@deriving
  show,
  eq,
  ord,
  visitors
    {
      name = "iter_ty";
      monomorphic = [ "env" ];
      variety = "iter";
      ancestors = [ "iter_ty_base_base" ];
      nude = true (* Don't inherit VisitorsRuntime *);
    },
  visitors
    {
      name = "map_ty";
      monomorphic = [ "env" ];
      variety = "map";
      ancestors = [ "map_ty_base_base" ];
      nude = true (* Don't inherit VisitorsRuntime *);
    }]

(* Ancestors for the type_decl visitors *)
class ['self] iter_type_decl_base =
  object (self : 'self)
    inherit [_] iter_ty
    method visit_span : 'env -> span -> unit = fun _ _ -> ()
    method visit_attr_info : 'env -> attr_info -> unit = fun _ _ -> ()
  end

class ['self] map_type_decl_base =
  object (self : 'self)
    inherit [_] map_ty
    method visit_span : 'env -> span -> span = fun _ x -> x
    method visit_attr_info : 'env -> attr_info -> attr_info = fun _ x -> x
  end

(** (U)LLBC is a language with side-effects: a statement may abort in a way that
    isn't tracked by control-flow. The two kinds of abort are:
    - Panic (may unwind or not depending on compilation setting);
    - Undefined behavior: *)
type abort_kind =
  | Panic of name option  (** A built-in panicking function. *)
  | UndefinedBehavior  (** Undefined behavior in the rust abstract machine. *)
  | UnwindTerminate
      (** Unwind had to stop for Abi reasons or because cleanup code panicked
          again. *)

(** Meta information about an item (function, trait decl, trait impl, type decl,
    global). *)
and item_meta = {
  name : name;
  span : span;
  source_text : string option;
      (** The source code that corresponds to this item. *)
  attr_info : attr_info;  (** Attributes and visibility. *)
  is_local : bool;
      (** [true] if the type decl is a local type decl, [false] if it comes from
          an external crate. *)
  lang_item : string option;
      (** If the item is built-in, record its internal builtin identifier. *)
}

and disambiguator = (Disambiguator.id[@visitors.opaque])

(** See the comments for [Name] *)
and path_elem =
  | PeIdent of string * disambiguator
  | PeImpl of impl_elem * disambiguator
  | PeMonomorphized of generic_args
      (** This item was obtained by monomorphizing its parent with the given
          args. *)

(** There are two kinds of [impl] blocks:
    {ul
     {- impl blocks linked to a type ("inherent" impl blocks following Rust
        terminology):
        {@rust[
          impl<T> List<T> { ...}
        ]}
     }
     {- trait impl blocks:
        {@rust[
          impl<T> PartialEq for List<T> { ...}
        ]}
        We distinguish the two.
     }
    } *)
and impl_elem = ImplElemTy of ty binder | ImplElemTrait of trait_impl_id

(** An item name/path

    A name really is a list of strings. However, we sometimes need to introduce
    unique indices to disambiguate. This mostly happens because of "impl"
    blocks:
    {@rust[
      impl<T> List<T> {
        ...
      }
    ]}

    A type in Rust can have several "impl" blocks, and those blocks can contain
    items with similar names. For this reason, we need to disambiguate them with
    unique indices. Rustc calls those "disambiguators". In rustc, this gives
    names like this:
    - [betree_main::betree::NodeIdCounter{impl#0}::new]
    - note that impl blocks can be nested, and macros sometimes generate weird
      names (which require disambiguation):
      [betree_main::betree_utils::_#1::{impl#0}::deserialize::{impl#0}]

    Finally, the paths used by rustc are a lot more precise and explicit than
    those we expose in LLBC: for instance, every identifier belongs to a
    specific namespace (value namespace, type namespace, etc.), and is coupled
    with a disambiguator.

    On our side, we want to stay high-level and simple: we use string
    identifiers as much as possible, insert disambiguators only when necessary
    (whenever we find an "impl" block, typically) and check that the
    disambiguator is useless in the other situations (i.e., the disambiguator is
    always equal to 0).

    Moreover, the items are uniquely disambiguated by their (integer) ids
    ([TypeDeclId], etc.), and when extracting the code we have to deal with name
    clashes anyway. Still, we might want to be more precise in the future.

    Also note that the first path element in the name is always the crate name.
*)
and name = (path_elem list[@visitors.opaque])

(** A type variable in a signature or binder. *)
and type_var = (type_var_id, string) indexed_var

(** A const generic variable in a signature or binder. *)
and const_generic_var = {
  index : const_generic_var_id;
      (** Index identifying the variable among other variables bound at the same
          level. *)
  name : string;  (** Const generic name *)
  ty : literal_type;  (** Type of the const generic *)
}

(** A trait predicate in a signature, of the form [Type: Trait<Args>]. This
    functions like a variable binder, to which variables of the form
    [TraitRefKind::Clause] can refer to. *)
and trait_clause = {
  clause_id : trait_clause_id;
      (** Index identifying the clause among other clauses bound at the same
          level. *)
  span : span option;
  trait : trait_decl_ref region_binder;  (** The trait that is implemented. *)
}

(** .0 outlives .1 *)
and ('a0, 'a1) outlives_pred = 'a0 * 'a1

(** A constraint over a trait associated type.

    Example:
    {@rust[
      T : Foo<S = String>
              ^^^^^^^^^^
    ]} *)
and trait_type_constraint = {
  trait_ref : trait_ref;
  type_name : trait_item_name;
  ty : ty;
}

and binder_kind =
  | BKTraitMethod of trait_decl_id * trait_item_name
      (** The parameters of a trait method. Used in the [methods] lists in trait
          decls and trait impls. *)
  | BKInherentImplBlock
      (** The parameters bound in a non-trait [impl] block. Used in the [Name]s
          of inherent methods. *)
  | BKOther  (** Some other use of a binder outside the main Charon ast. *)

(** A value of type [T] bound by generic parameters. Used in any context where
    we're adding generic parameters that aren't on the top-level item, e.g.
    [for<'a>] clauses (uses [RegionBinder] for now), trait methods, GATs (TODO).
*)
and 'a0 binder = {
  binder_params : generic_params;
  binder_value : 'a0;
      (** Named this way to highlight accesses to the inner value that might be
          handling parameters incorrectly. Prefer using helper methods. *)
}

(** Generic parameters for a declaration. We group the generics which come from
    the Rust compiler substitutions (the regions, types and const generics) as
    well as the trait clauses. The reason is that we consider that those are
    parameters that need to be filled. We group in a different place the
    predicates which are not trait clauses, because those enforce constraints
    but do not need to be filled with witnesses/instances. *)
and generic_params = {
  regions : region_var list;
  types : type_var list;
  const_generics : const_generic_var list;
  trait_clauses : trait_clause list;
  regions_outlive : (region, region) outlives_pred region_binder list;
      (** The first region in the pair outlives the second region *)
  types_outlive : (ty, region) outlives_pred region_binder list;
      (** The type outlives the region *)
  trait_type_constraints : trait_type_constraint region_binder list;
      (** Constraints over trait associated types *)
}

(** Simplified layout of a single variant.

    Maps fields to their offset within the layout. *)
and variant_layout = {
<<<<<<< HEAD
  field_offsets : int list;
      (** The offset of each field. [None] if it is not knowable at this point,
          either because of generics or dynamically-sized types. *)
=======
  field_offsets : int list;  (** The offset of each field. *)
>>>>>>> 4f1f8c12
}

(** Layout of the discriminant with its offset and representation type.

    Does not include information about the value range.
 *)
and discriminant_layout =
  | Direct of int * integer_type
      (** 
          Fields:
          - [offset]:  The offset of the discriminant in bytes.
          - [repr]:  The representation type of the discriminant.
       *)
  | Niche

(** Simplified type layout information.

<<<<<<< HEAD
    Does not include information about niches. If the type does not have fully
    known layout (e.g. it is ?Sized) some of the layout parts are not available.
*)
and layout = {
  size : int option;  (** The size of the type in bytes. *)
  align : int option;  (** The alignment, in bytes. *)
  discriminant_offset : int option;
      (** The discriminant's offset, if any. Only relevant for types with
          multiple variants. *)
=======
    Does not include information about niches.
    If the type does not have a fully known layout (e.g. it is ?Sized)
    some of the layout parts are not available.
 *)
and layout = {
  size : int option;  (** The size of the type in bytes. *)
  align : int option;  (** The alignment, in bytes. *)
  discriminant_layout : discriminant_layout option;
      (** The discriminant's layout, if any. Only relevant for types with multiple variants.
     *)
>>>>>>> 4f1f8c12
  uninhabited : bool;
      (** Whether the type is uninhabited, i.e. has any valid value at all. Note
          that uninhabited types can have arbitrary layouts: [(u32, !)] has
          space for the [u32] and [enum E2 { A, B(!), C(i32, !) }] may have
          space for a discriminant. *)
  variant_layouts : variant_layout list;
      (** Map from [VariantId] to the corresponding field layouts. Structs are
          modeled as having exactly one variant, unions as having no variant. *)
}

(** A placeholder for the vtable of a trait object. To be implemented in the
    future when [dyn Trait] is fully supported. *)
and v_table = unit

(** The metadata stored in a pointer. That's the information stored in pointers
    alongside their address. It's empty for [Sized] types, and interesting for
    unsized aka dynamically-sized types. *)
and ptr_metadata =
  | NoMetadata  (** Types that need no metadata, namely [T: Sized] types. *)
  | Length
      (** Metadata for [[T]], [str], and user-defined types that directly or
          indirectly contain one of these two. *)
  | VTable of v_table
      (** Metadata for [dyn Trait] and user-defined types that directly or
          indirectly contain a [dyn Trait]. *)

(** A type declaration.

    Types can be opaque or transparent.

    Transparent types are local types not marked as opaque. Opaque types are the
    others: local types marked as opaque, and non-local types (coming from
    external dependencies).

    In case the type is transparent, the declaration also contains the type
    definition (see [TypeDeclKind]).

    A type can only be an ADT (structure or enumeration), as type aliases are
    inlined in MIR. *)
and type_decl = {
  def_id : type_decl_id;
  item_meta : item_meta;  (** Meta information associated with the item. *)
  generics : generic_params;
  kind : type_decl_kind;  (** The type kind: enum, struct, or opaque. *)
  layout : layout option;
      (** The layout of the type. Information may be partial because of generics
          or dynamically- sized types. If rustc cannot compute a layout, it is
          [None]. *)
  ptr_metadata : ptr_metadata option;
      (** The metadata associated with a pointer to the type. This is [None] if
          we could not compute it because of generics. The information is
          *accurate* if it is [Some] while if it is [None], it may still be
          theoretically computable but due to some limitation to be fixed, we
          are unable to obtain the info. See
          [translate_types::{impl ItemTransCtx}::translate_ptr_metadata] for
          more details. *)
}

and variant_id = (VariantId.id[@visitors.opaque])
and field_id = (FieldId.id[@visitors.opaque])

and type_decl_kind =
  | Struct of field list
  | Enum of variant list
  | Union of field list
  | Opaque
      (** An opaque type.

          Either a local type marked as opaque, or an external type. *)
  | Alias of ty
      (** An alias to another type. This only shows up in the top-level list of
          items, as rustc inlines uses of type aliases everywhere else. *)
  | TDeclError of string
      (** Used if an error happened during the extraction, and we don't panic on
          error. *)

and variant = {
  span : span;
  attr_info : attr_info;
  variant_name : string;
  fields : field list;
  discriminant : scalar_value;
      (** The discriminant value outputted by [std::mem::discriminant] for this
          variant. This is different than the discriminant stored in memory (the
          one controlled by [repr]). *)
}

and field = {
  span : span;
  attr_info : attr_info;
  field_name : string option;
  field_ty : ty;
}
[@@deriving
  show,
  eq,
  ord,
  visitors
    {
      name = "iter_type_decl";
      monomorphic = [ "env" ];
      variety = "iter";
      ancestors = [ "iter_type_decl_base" ];
      nude = true (* Don't inherit VisitorsRuntime *);
    },
  visitors
    {
      name = "map_type_decl";
      monomorphic = [ "env" ];
      variety = "map";
      ancestors = [ "map_type_decl_base" ];
      nude = true (* Don't inherit VisitorsRuntime *);
    }]<|MERGE_RESOLUTION|>--- conflicted
+++ resolved
@@ -639,13 +639,9 @@
 
     Maps fields to their offset within the layout. *)
 and variant_layout = {
-<<<<<<< HEAD
   field_offsets : int list;
       (** The offset of each field. [None] if it is not knowable at this point,
           either because of generics or dynamically-sized types. *)
-=======
-  field_offsets : int list;  (** The offset of each field. *)
->>>>>>> 4f1f8c12
 }
 
 (** Layout of the discriminant with its offset and representation type.
@@ -663,17 +659,7 @@
 
 (** Simplified type layout information.
 
-<<<<<<< HEAD
-    Does not include information about niches. If the type does not have fully
-    known layout (e.g. it is ?Sized) some of the layout parts are not available.
-*)
-and layout = {
-  size : int option;  (** The size of the type in bytes. *)
-  align : int option;  (** The alignment, in bytes. *)
-  discriminant_offset : int option;
-      (** The discriminant's offset, if any. Only relevant for types with
-          multiple variants. *)
-=======
+
     Does not include information about niches.
     If the type does not have a fully known layout (e.g. it is ?Sized)
     some of the layout parts are not available.
@@ -684,7 +670,6 @@
   discriminant_layout : discriminant_layout option;
       (** The discriminant's layout, if any. Only relevant for types with multiple variants.
      *)
->>>>>>> 4f1f8c12
   uninhabited : bool;
       (** Whether the type is uninhabited, i.e. has any valid value at all. Note
           that uninhabited types can have arbitrary layouts: [(u32, !)] has
