--- conflicted
+++ resolved
@@ -28,45 +28,6 @@
     | x -> vector_of_json block_id_of_json block_of_json ctx x
     | _ -> Error "")
 
-<<<<<<< HEAD
-=======
-and raw_statement_of_json (ctx : of_json_ctx) (js : json) :
-    (raw_statement, string) result =
-  combine_error_msgs js __FUNCTION__
-    (match js with
-    | `Assoc [ ("Assign", `List [ x_0; x_1 ]) ] ->
-        let* x_0 = place_of_json ctx x_0 in
-        let* x_1 = rvalue_of_json ctx x_1 in
-        Ok (Assign (x_0, x_1))
-    | `Assoc [ ("SetDiscriminant", `List [ x_0; x_1 ]) ] ->
-        let* x_0 = place_of_json ctx x_0 in
-        let* x_1 = variant_id_of_json ctx x_1 in
-        Ok (SetDiscriminant (x_0, x_1))
-    | `Assoc [ ("CopyNonOverlapping", copy_non_overlapping) ] ->
-        let* copy_non_overlapping =
-          box_of_json copy_non_overlapping_of_json ctx copy_non_overlapping
-        in
-        Ok (CopyNonOverlapping copy_non_overlapping)
-    | `Assoc [ ("StorageLive", storage_live) ] ->
-        let* storage_live = local_id_of_json ctx storage_live in
-        Ok (StorageLive storage_live)
-    | `Assoc [ ("StorageDead", storage_dead) ] ->
-        let* storage_dead = local_id_of_json ctx storage_dead in
-        Ok (StorageDead storage_dead)
-    | `Assoc [ ("Deinit", deinit) ] ->
-        let* deinit = place_of_json ctx deinit in
-        Ok (Deinit deinit)
-    | `Assoc [ ("Drop", `List [ x_0; x_1 ]) ] ->
-        let* x_0 = place_of_json ctx x_0 in
-        let* x_1 = trait_ref_of_json ctx x_1 in
-        Ok (Drop (x_0, x_1))
-    | `Assoc [ ("Assert", assert_) ] ->
-        let* assert_ = assertion_of_json ctx assert_ in
-        Ok (Assert assert_)
-    | `String "Nop" -> Ok Nop
-    | _ -> Error "")
-
->>>>>>> 0ea51402
 and raw_terminator_of_json (ctx : of_json_ctx) (js : json) :
     (raw_terminator, string) result =
   combine_error_msgs js __FUNCTION__
@@ -141,9 +102,10 @@
     | `Assoc [ ("Deinit", deinit) ] ->
         let* deinit = place_of_json ctx deinit in
         Ok (Deinit deinit)
-    | `Assoc [ ("Drop", drop) ] ->
-        let* drop = place_of_json ctx drop in
-        Ok (Drop drop)
+    | `Assoc [ ("Drop", `List [ x_0; x_1 ]) ] ->
+        let* x_0 = place_of_json ctx x_0 in
+        let* x_1 = trait_ref_of_json ctx x_1 in
+        Ok (Drop (x_0, x_1))
     | `Assoc [ ("Assert", assert_) ] ->
         let* assert_ = assertion_of_json ctx assert_ in
         Ok (Assert assert_)
