--- conflicted
+++ resolved
@@ -1,7 +1,3 @@
 (* This is an automatically generated file, generated from `charon/Cargo.toml`. *)
 (* To re-generate this file, rune `make` in the root directory *)
-<<<<<<< HEAD
-let supported_charon_version = "0.1.84"
-=======
-let supported_charon_version = "0.1.88"
->>>>>>> 3275bf4a
+let supported_charon_version = "0.1.88"