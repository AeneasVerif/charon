#![allow(dead_code)]

type Key = i32; // TODO: make this generic

<<<<<<< HEAD
use std::cmp::max;
=======
use std::cmp::Ordering;
>>>>>>> 65c24c64

struct AvlNode<V> {
    key: Key,
    value: V,
    height: u32,
    left: Option<Box<AvlNode<V>>>,
    right: Option<Box<AvlNode<V>>>,
}

// Height
// ''''''

fn get_height<V>(node: &Option<Box<AvlNode<V>>>) -> u32 {
    match node {
        None => 0,
        Some(n) => n.height,
    }
}

// Redefining max so that we don't need the Ord trait
fn max(x: u32, y: u32) -> u32 {
    if x > y {
        x
    } else {
        y
    }
}

// Compute height based on child nodes height.
fn compute_height<V>(node: &AvlNode<V>) -> u32 {
    1 + max(get_height(&node.left), get_height(&node.right))
}

/*
fn recache_height<V>(node: &mut AvlNode<V>) {
    node.height = compute_height(node);
}

// Balance
// '''''''

#[derive(PartialEq, Clone, Copy)]
enum AvlBalance {
    TooMuchLeft,
    LeftHeavy,
    IsBalanced,
    RightHeavy,
    TooMuchRight,
}
impl AvlBalance {
    fn is_balanced(self) -> bool {
        self != AvlBalance::TooMuchLeft && self != AvlBalance::TooMuchRight
    }
    fn lean_left(self) -> bool {
        self == AvlBalance::LeftHeavy || self == AvlBalance::TooMuchLeft
    }
    fn lean_right(self) -> bool {
        self == AvlBalance::RightHeavy || self == AvlBalance::TooMuchRight
    }
}

fn get_balance<V>(node: &Option<Box<AvlNode<V>>>) -> AvlBalance {
    match node {
        None => AvlBalance::IsBalanced,
        Some(n) => match get_height(&n.right) as i64 - get_height(&n.left) as i64 {
            -2 => AvlBalance::TooMuchLeft,
            -1 => AvlBalance::LeftHeavy,
            0 => AvlBalance::IsBalanced,
            1 => AvlBalance::RightHeavy,
            2 => AvlBalance::TooMuchRight,
            _ => panic!("Broken AVL node balance"),
        },
    }
}

// Invariants
// ''''''''''

fn check_integrity<V>(node: &Option<Box<AvlNode<V>>>) {
    if node.is_none() { return; };
    let n = node.as_ref().unwrap();

    check_integrity(&n.left);
    check_integrity(&n.right);

    if let Some(left) = n.left.as_ref() {
        assert!(left.key < n.key);
    }
    if let Some(right) = n.right.as_ref() {
        assert!(right.key > n.key);
    }

    assert_eq!(n.height, compute_height(n));
    assert!(get_balance(node).is_balanced());
}

// Accessors
// '''''''''

fn get<'a, V>(node: &'a Option<Box<AvlNode<V>>>, k: &Key) -> Option<&'a V> {
    node.as_ref().and_then(|n| match k.cmp(&n.key) {
        Ordering::Equal => Some(&n.value),
        Ordering::Less => get(&n.left, k),
        Ordering::Greater => get(&n.right, k),
    })
}
fn get_mut<'a, V>(node: &'a mut Option<Box<AvlNode<V>>>, k: &Key) -> Option<&'a mut V> {
    node.as_mut().and_then(|n| match k.cmp(&n.key) {
        Ordering::Equal => Some(&mut n.value),
        Ordering::Less => get_mut(&mut n.left, k),
        Ordering::Greater => get_mut(&mut n.right, k),
    })
}

// Shape modifiers
// '''''''''''''''

fn push_to_left<V>(mut node: Box<AvlNode<V>>) -> Box<AvlNode<V>> {
    let mut new_left = node.right.expect("Should have a right child");
    std::mem::swap(&mut node.key, &mut new_left.key);
    std::mem::swap(&mut node.value, &mut new_left.value);
    node.right = new_left.right;

    new_left.right = new_left.left;
    new_left.left = node.left;
    recache_height(new_left.as_mut());

    node.left = Some(new_left);
    recache_height(node.as_mut());
    node
}

fn push_to_right<V>(mut node: Box<AvlNode<V>>) -> Box<AvlNode<V>> {
    let mut new_right = node.left.expect("Should have a left child");
    std::mem::swap(&mut node.key, &mut new_right.key);
    std::mem::swap(&mut node.value, &mut new_right.value);
    node.left = new_right.left;

    new_right.left = new_right.right;
    new_right.right = node.right;
    recache_height(new_right.as_mut());

    node.right = Some(new_right);
    recache_height(node.as_mut());
    node
}

// Only function callable when the node is unbalanced. Children must be balanced.
fn rebalance<V>(node: &mut Option<Box<AvlNode<V>>>) {
    let b = get_balance(node);
    if b.is_balanced() {
        return;
    };

    let mut parent = std::mem::replace(node, None).unwrap();
    match b {
        AvlBalance::TooMuchLeft => {
            let cb = get_balance(&parent.left);
            debug_assert!(cb.is_balanced());

            let mut child = parent.left.unwrap();
            if cb.lean_right() {
                child = push_to_left(child);
            }
            parent.left = Some(child);
            parent = push_to_right(parent);
        }
        AvlBalance::TooMuchRight => {
            let cb = get_balance(&parent.right);
            debug_assert!(cb.is_balanced());

            let mut child = parent.right.unwrap();
            if cb.lean_left() {
                child = push_to_right(child);
            }
            parent.right = Some(child);
            parent = push_to_left(parent);
        }
        _ => panic!("Returned early for other cases"),
    }
    *node = Some(parent);
}

// Insertions
// ''''''''''

// Returns the old value at the given key.
fn insert<'a, V>(node: &'a mut Option<Box<AvlNode<V>>>, k: Key, v: V) -> Option<V> {
    match node {
        None => {
            let n = AvlNode {
                key: k,
                value: v,
                height: 1,
                left: None,
                right: None,
            };
            *node = Some(Box::new(n));
            None
        }
        Some(n) => {
            let old_v = match k.cmp(&n.key) {
                Ordering::Equal => Some(std::mem::replace(&mut n.value, v)),
                Ordering::Less => insert(&mut n.left, k, v),
                Ordering::Greater => insert(&mut n.right, k, v),
            };
            if old_v.is_none() {
                recache_height(n);
                rebalance(node);
            };
            old_v
        }
    }
}

// Removals
// ''''''''

// Writes the leftmost node found key & value at the given borrows,
// then replace it with its right child.
fn remove_leftmost<V>(
    key: &mut Key,
    value: &mut V,
    node: &mut Option<Box<AvlNode<V>>>
) -> V {
    let mut n = std::mem::replace(node, None).unwrap();

    let v;
    match n.left {
        Some(_) => {
            v = remove_leftmost(key, value, &mut n.left);
            *node = Some(n);
        }
        None => {
            std::mem::swap(key, &mut n.key);
            std::mem::swap(value, &mut n.value);
            v = n.value;
            *node = std::mem::replace(&mut n.right, None);
        }
    };
    if let Some(n) = node.as_mut() {
        recache_height(n);
        rebalance(node);
    }
    v
}

fn remove_current<V>(node: &mut Option<Box<AvlNode<V>>>) -> V {
    let mut n = std::mem::replace(node, None).unwrap();
    match (&mut n.left, &mut n.right) {
        (None, None) => n.value,
        (Some(_), None) => {
            *node = std::mem::replace(&mut n.left, None);
            n.value
        }
        (None, Some(_)) => {
            *node = std::mem::replace(&mut n.right, None);
            n.value
        }
        (Some(_), Some(_)) => {
            let v = remove_leftmost(&mut n.key, &mut n.value, &mut n.right);
            *node = Some(n);
            v
        }
    }
}

// Returns the removed value, if any.
fn remove<V>(node: &mut Option<Box<AvlNode<V>>>, k: &Key) -> Option<V> {
    if node.is_none() {
        return None;
    }
    let n = node.as_mut().unwrap();
    let v = match k.cmp(&n.key) {
        Ordering::Less => remove(&mut n.left, k),
        Ordering::Greater => remove(&mut n.right, k),
        Ordering::Equal => Some(remove_current(node)),
    };
    if v.is_some() {
        if let Some(n) = node {
            recache_height(n);
            rebalance(node);
        }
    };
    v
}

// Iteration
// '''''''''
/*
struct AvlIteratorNode<'a, V> {
    key: &'a Key,
    value: &'a mut V,
    right: Option<&'a mut Box<AvlNode<V>>>,
}

fn go_to_leftmost<'a, V>(
    path: &mut std::vec::Vec<AvlIteratorNode<'a, V>>,
    node: Option<&'a mut Box<AvlNode<V>>>
) {
    node.map(|n| {
        path.push(AvlIteratorNode {
            key: &n.key,
            value: &mut n.value,
            right: n.right.as_mut(),
        });
        go_to_leftmost(path, n.left.as_mut());
    });
}

fn next<'a, V>(
    path: &mut std::vec::Vec<AvlIteratorNode<'a, V>>,
) -> Option<(&'a Key, &'a mut V)> {
    let mut cur = path.pop()?;
    if let Some(n) = std::mem::replace(&mut cur.right, None) {
        go_to_leftmost(path, Some(n));
    }
    Some((cur.key, cur.value))
}
 */
// Tree API
// ''''''''

pub struct AvlTree<V> {
    root: Option<Box<AvlNode<V>>>,
}

impl<V> AvlTree<V> {

    pub fn new() -> AvlTree<V> {
        AvlTree::<V>{ root: None }
    }

    pub fn get(&self, key: &Key) -> Option<&V> {
        get(&self.root, key)
    }

    pub fn get_mut(&mut self, key: &Key) -> Option<&mut V> {
        get_mut(&mut self.root, key)
    }

    pub fn insert(&mut self, key: Key, value: V) -> Option<V> {
        insert(&mut self.root, key, value)
    }

    pub fn remove(&mut self, key: &Key) -> Option<V> {
        remove(&mut self.root, key)
    }

    /*pub fn into_iter<'a>(&'a mut self) -> AvlIterator<'a, V> {
        let mut path = std::vec::Vec::new();
        go_to_leftmost(&mut path, self.root.as_mut());
        AvlIterator{ path }
    }*/

    pub fn check_integrity(&self) {
        check_integrity(&self.root)
    }
}*/

// Iterator API
// ''''''''''''
/*
pub struct AvlIterator<'a, V> {
    path: std::vec::Vec<AvlIteratorNode<'a, V>>,
}

impl<'a, V> AvlIterator<'a, V> {

    pub fn next(&mut self) -> Option<(&'a Key, &'a mut V)> {
        next(&mut self.path)
    }
}
*/<|MERGE_RESOLUTION|>--- conflicted
+++ resolved
@@ -1,12 +1,6 @@
 #![allow(dead_code)]
 
 type Key = i32; // TODO: make this generic
-
-<<<<<<< HEAD
-use std::cmp::max;
-=======
-use std::cmp::Ordering;
->>>>>>> 65c24c64
 
 struct AvlNode<V> {
     key: Key,
@@ -52,7 +46,7 @@
 enum AvlBalance {
     TooMuchLeft,
     LeftHeavy,
-    IsBalanced,
+    PerfectlyBalanced,
     RightHeavy,
     TooMuchRight,
 }
@@ -70,11 +64,11 @@
 
 fn get_balance<V>(node: &Option<Box<AvlNode<V>>>) -> AvlBalance {
     match node {
-        None => AvlBalance::IsBalanced,
+        None => AvlBalance::PerfectlyBalanced,
         Some(n) => match get_height(&n.right) as i64 - get_height(&n.left) as i64 {
             -2 => AvlBalance::TooMuchLeft,
             -1 => AvlBalance::LeftHeavy,
-            0 => AvlBalance::IsBalanced,
+            0 => AvlBalance::PerfectlyBalanced,
             1 => AvlBalance::RightHeavy,
             2 => AvlBalance::TooMuchRight,
             _ => panic!("Broken AVL node balance"),
